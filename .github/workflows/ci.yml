name: Python CI

on:
  push:
    branches: [master]
  pull_request:
    branches:
      - "**"

jobs:
  run_tests:
    name: Tests
    runs-on: ${{ matrix.os }}
    strategy:
      fail-fast: false
      matrix:
        os: [ubuntu-latest]
<<<<<<< HEAD
        python-version: ['3.11', '3.12']
        node-version: [16]
=======
        python-version: ["3.11", "3.12"]
>>>>>>> 42e754ee
        toxenv: [quality, js, django42]

    steps:
      - uses: actions/checkout@v4
      - name: setup python
        uses: actions/setup-python@v5
        with:
          python-version: ${{ matrix.python-version }}

      - name: Install pip
        run: pip install -r requirements/pip.txt

      - name: Set env variable
        run: export AWS_CONFIG_FILE=/dev/null

      - name: Install Dependencies
        run: pip install -r requirements/ci.txt

      - name: Install GNU gettext
        run: sudo apt-get install gettext

      - name: Setup Node
        uses: actions/setup-node@v2
        with:
          node-version-file: ".nvmrc"

      - name: Run Tests
        env:
          TOXENV: ${{ matrix.toxenv }}
        run: tox

      - name: Run Coverage
        if: matrix.python-version == '3.12' && matrix.toxenv=='django42'
        uses: codecov/codecov-action@v4
        with:
          flags: unittests
          fail_ci_if_error: true
          token: ${{ secrets.CODECOV_TOKEN }}<|MERGE_RESOLUTION|>--- conflicted
+++ resolved
@@ -15,12 +15,7 @@
       fail-fast: false
       matrix:
         os: [ubuntu-latest]
-<<<<<<< HEAD
-        python-version: ['3.11', '3.12']
-        node-version: [16]
-=======
         python-version: ["3.11", "3.12"]
->>>>>>> 42e754ee
         toxenv: [quality, js, django42]
 
     steps:
