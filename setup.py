--- conflicted
+++ resolved
@@ -36,11 +36,7 @@
 
 setup(
     name='ora2',
-<<<<<<< HEAD
-    version='3.6.10',
-=======
     version='3.6.11',
->>>>>>> cf359b21
     author='edX',
     author_email='oscm@edx.org',
     url='http://github.com/edx/edx-ora2',
