#!/usr/bin/env python


import os.path
from io import open as open_as_of_py3

from setuptools import setup, find_packages

README = open_as_of_py3(
    os.path.join(os.path.dirname(__file__), 'README.rst')
).read()


def is_requirement(line):
    """
    Return True if the requirement line is a package requirement;
    that is, it is not blank, a comment, a URL, or an included file.
    """
    return line and not line.startswith(('-r', '#', '-e', 'git+', '-c'))


def load_requirements(*requirements_paths):
    """
    Load all requirements from the specified requirements files.
    Returns a list of requirement strings.
    """
    requirements = set()
    for path in requirements_paths:
        with open(path) as reqs:
            requirements.update(
                line.split('#')[0].strip() for line in reqs
                if is_requirement(line.strip())
            )
    return list(requirements)


setup(
    name='ora2',
<<<<<<< HEAD
    version='2.10.2',
=======
    version='2.10.1',
>>>>>>> 79ee10b7
    author='edX',
    author_email='oscm@edx.org',
    url='http://github.com/edx/edx-ora2',
    description='edx-ora2',
    license='AGPL',
    long_description=README,
    long_description_content_type='text/x-rst',
    classifiers=[
        'Development Status :: 5 - Production/Stable',
        'Framework :: Django :: 2.2',
        'Intended Audience :: Developers',
        'License :: OSI Approved :: GNU Affero General Public License v3',
        'Operating System :: OS Independent',
        'Programming Language :: Python :: 3',
        'Programming Language :: Python :: 3.5',
        'Programming Language :: Python :: 3.8',
    ],
    packages=find_packages(include=['openassessment*'], exclude=['*.test', '*.tests']),
    include_package_data=True,
    # Todo - this should be loading 'requirements/base.in' but Tox is having an issue with it
    install_requires=load_requirements('requirements/base.in'),
    tests_require=load_requirements('requirements/test.in'),
    entry_points={
        'xblock.v1': [
            'openassessment = openassessment.xblock.openassessmentblock:OpenAssessmentBlock',
        ]
    },
)<|MERGE_RESOLUTION|>--- conflicted
+++ resolved
@@ -36,11 +36,7 @@
 
 setup(
     name='ora2',
-<<<<<<< HEAD
-    version='2.10.2',
-=======
     version='2.10.1',
->>>>>>> 79ee10b7
     author='edX',
     author_email='oscm@edx.org',
     url='http://github.com/edx/edx-ora2',
