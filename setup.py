--- conflicted
+++ resolved
@@ -36,11 +36,7 @@
 
 setup(
     name='ora2',
-<<<<<<< HEAD
-    version='2.10.3',
-=======
-    version='2.11.0',
->>>>>>> 4c77d874
+    version='2.11.1',
     author='edX',
     author_email='oscm@edx.org',
     url='http://github.com/edx/edx-ora2',
