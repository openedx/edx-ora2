--- conflicted
+++ resolved
@@ -36,11 +36,7 @@
 
 setup(
     name='ora2',
-<<<<<<< HEAD
-    version='2.8.12',
-=======
     version='2.8.13',
->>>>>>> b410ef30
     author='edX',
     author_email='oscm@edx.org',
     url='http://github.com/edx/edx-ora2',
