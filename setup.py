--- conflicted
+++ resolved
@@ -36,11 +36,7 @@
 
 setup(
     name='ora2',
-<<<<<<< HEAD
-    version='2.9.19',
-=======
-    version='2.10.0',
->>>>>>> d0cb1440
+    version='2.10.2',
     author='edX',
     author_email='oscm@edx.org',
     url='http://github.com/edx/edx-ora2',
