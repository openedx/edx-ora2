# -*- coding: utf-8 -*-
"""
Tests for serializing to/from XML.
"""
import copy
import datetime as dt
import mock
import lxml.etree as etree
import pytz
import dateutil.parser
from django.test import TestCase
import ddt
from openassessment.xblock.openassessmentblock import OpenAssessmentBlock
from openassessment.xblock.xml import (
    serialize_content, parse_from_xml_str, parse_rubric_xml,
    parse_examples_xml, parse_assessments_xml,
    serialize_rubric_to_xml_str, serialize_examples_to_xml_str,
    serialize_assessments_to_xml_str, UpdateFromXmlError
)


def _parse_date(value):
    """
    Parse test-data date into a TZ-aware datetime.

    Args:
        value (string or None): The value to parse.

    Returns:
        TZ-aware datetime or None.
    """
    if value is None:
        return value
    else:
        return dateutil.parser.parse(value).replace(tzinfo=pytz.utc)


@ddt.ddt
class TestSerializeContent(TestCase):
    """
    Test serialization of OpenAssessment XBlock content to XML.
    """
    BASIC_CRITERIA = [
        {
            "order_num": 0,
            "label": "Test criterion",
            "name": "Test criterion",
            "prompt": "Test criterion prompt",
            "feedback": "disabled",
            "options": [
                {
                    "order_num": 0,
                    "points": 0,
                    "label": "Maybe",
                    "name": "Maybe",
                    "explanation": "Maybe explanation"
                }
            ]
        }
    ]

    BASIC_ASSESSMENTS = [
        {
            "name": "student-training",
            "start": "2014-02-27T09:46:28.873926",
            "due": "2014-05-30T00:00:00.92926",
            "examples": [
                {
                    "answer": u"ẗëṡẗ äṅṡẅëṛ",
                    "options_selected": [
                        {
                            "criterion": "Test criterion",
                            "option": "Maybe"
                        }
                    ]
                }
            ]
        },
        {
            "name": "peer-assessment",
            "start": "2014-02-27T09:46:28.873926",
            "due": "2014-05-30T00:00:00.92926",
            "must_grade": 5,
            "must_be_graded_by": 3,
        },
        {
            "name": "self-assessment",
            "start": '2014-04-01T00:00:00.000000',
            "due": "2014-06-01T00:00:00.92926",
        }
    ]

    def setUp(self):
        """
        Mock the OA XBlock.
        """
        self.oa_block = mock.MagicMock(OpenAssessmentBlock)

<<<<<<< HEAD

    def _configure_xblock(self, data):
        self.oa_block.title = data['title']
        self.oa_block.prompt = data['prompt']
        self.oa_block.rubric_feedback_prompt = data['rubric_feedback_prompt']
        self.oa_block.start = _parse_date(data['start'])
        self.oa_block.due = _parse_date(data['due'])
        self.oa_block.submission_start = data['submission_start']
        self.oa_block.submission_due = data['submission_due']
        self.oa_block.rubric_criteria = data['criteria']
        self.oa_block.rubric_assessments = data['assessments']
        self.oa_block.allow_file_upload = data['allow_file_upload']

    @ddt.file_data('data/serialize.json')
    def test_serialize(self, data):
        self._configure_xblock(data)
=======
    @ddt.file_data('data/serialize.json')
    def test_serialize(self, data):
        self.oa_block.title = data.get('title')
        self.oa_block.prompt = data.get('prompt')
        self.oa_block.rubric_feedback_prompt = data.get('rubric_feedback_prompt')
        self.oa_block.start = _parse_date(data.get('start'))
        self.oa_block.due = _parse_date(data.get('due'))
        self.oa_block.submission_start = data.get('submission_start')
        self.oa_block.submission_due = data.get('submission_due')
        self.oa_block.leaderboard_show = data.get('leaderboard_show')
        self.oa_block.rubric_criteria = data.get('criteria')
        self.oa_block.rubric_assessments = data.get('assessments')
        self.oa_block.allow_file_upload = data.get('allow_file_upload')
>>>>>>> 3cc5adbe
        xml = serialize_content(self.oa_block)

        # Compare the XML with our expected output
        # To make the comparison robust, first parse the actual and expected XML
        # then compare elements/attributes in the tree.
        try:
            parsed_actual = etree.fromstring(xml)
        except (ValueError, etree.XMLSyntaxError):
            self.fail("Could not parse output XML:\n{}".format(xml))

        # Assume that the test data XML is valid; if not, this will raise an error
        # instead of a test failure.
        parsed_expected = etree.fromstring("".join(data['expected_xml']))

        # Pretty-print and reparse the expected XML
        pretty_expected = etree.tostring(parsed_expected, pretty_print=True, encoding='unicode')
        parsed_expected = etree.fromstring(pretty_expected)

        # Walk both trees, comparing elements and attributes
        actual_elements = [el for el in parsed_actual.getiterator()]
        expected_elements = [el for el in parsed_expected.getiterator()]
        self.assertEqual(
            len(actual_elements), len(expected_elements),
            msg=u"Incorrect XML output:\nActual: {}\nExpected: {}".format(xml, pretty_expected)
        )

        for actual, expected in zip(actual_elements, expected_elements):
            self.assertEqual(actual.tag, expected.tag)
            self.assertEqual(
                actual.text, expected.text,
                msg=u"Incorrect text for {tag}.  Expected '{expected}' but found '{actual}'".format(
                    tag=actual.tag, expected=expected.text, actual=actual.text
                )
            )
            self.assertItemsEqual(
                actual.items(), expected.items(),
                msg=u"Incorrect attributes for {tag}.  Expected {expected} but found {actual}".format(
                    tag=actual.tag, expected=expected.items(), actual=actual.items()
                )
            )

    @ddt.file_data('data/serialize.json')
    def test_serialize_rubric(self, data):
        self._configure_xblock(data)
        xml_str = serialize_rubric_to_xml_str(self.oa_block)
        self.assertIn("<rubric>", xml_str)
        if data['prompt']:
            self.assertNotIn(data['prompt'], xml_str)

    @ddt.file_data('data/serialize.json')
    def test_serialize_examples(self, data):
        self._configure_xblock(data)
        for assessment in data['assessments']:
            if 'student-training' == assessment['name'] and assessment['examples']:
                xml_str = serialize_examples_to_xml_str(assessment)
                self.assertIn(assessment['examples'][0]['answer'], xml_str)

    @ddt.file_data('data/serialize.json')
    def test_serialize_assessments(self, data):
        self._configure_xblock(data)
        xml_str = serialize_assessments_to_xml_str(self.oa_block)
        self.assertIn(data['assessments'][0]['name'], xml_str)

    def test_mutated_criteria_dict(self):
        self.oa_block.title = "Test title"
        self.oa_block.rubric_assessments = self.BASIC_ASSESSMENTS
        self.oa_block.start = None
        self.oa_block.due = None
        self.oa_block.submission_start = None
        self.oa_block.submission_due = None
        self.oa_block.leaderboard_show = 10

        # We have to be really permissive with the data we'll accept.
        # If the data we're retrieving is somehow corrupted,
        # Studio authors should still be able to retrive an XML representation
        # so they can edit and fix the issue.
        # To test this, we systematically mutate a valid rubric dictionary by
        # mutating the dictionary, then asserting that we can parse the generated XML.
        for criteria_dict in self.BASIC_CRITERIA:
            for mutated_dict in self._dict_mutations(criteria_dict):
                self.oa_block.rubric_criteria = mutated_dict
                xml = serialize_content(self.oa_block)

                try:
                    etree.fromstring(xml)
                except Exception as ex:     # pylint:disable=W0703
                    msg = "Could not parse mutated criteria dict {criteria}\n{ex}".format(criteria=mutated_dict, ex=ex)
                    self.fail(msg)

    def test_mutated_assessments_dict(self):
        self.oa_block.title = "Test title"
        self.oa_block.rubric_criteria = self.BASIC_CRITERIA
        self.oa_block.start = None
        self.oa_block.due = None
        self.oa_block.submission_start = None
        self.oa_block.submission_due = None
        self.oa_block.leaderboard_show = 10

        for assessment_dict in self.BASIC_ASSESSMENTS:
            for mutated_dict in self._dict_mutations(assessment_dict):
                self.oa_block.rubric_assessments = [mutated_dict]
                xml = serialize_content(self.oa_block)

                try:
                    etree.fromstring(xml)
                except Exception as ex:     # pylint:disable=W0703
                    msg = "Could not parse mutated assessment dict {assessment}\n{ex}".format(assessment=mutated_dict, ex=ex)
                    self.fail(msg)

    @ddt.data("title", "prompt", "start", "due", "submission_due", "submission_start", "leaderboard_show")
    def test_mutated_field(self, field):
        self.oa_block.rubric_criteria = self.BASIC_CRITERIA
        self.oa_block.rubric_assessments = self.BASIC_ASSESSMENTS
        self.oa_block.start = None
        self.oa_block.due = None
        self.oa_block.submission_start = None
        self.oa_block.submission_due = None
        self.oa_block.leaderboard_show = 10
        self.oa_block.allow_file_upload = None

        for mutated_value in [0, u"\u9282", None]:
            setattr(self.oa_block, field, mutated_value)
            xml = serialize_content(self.oa_block)

            try:
                etree.fromstring(xml)
            except Exception as ex:     # pylint:disable=W0703
                msg = "Could not parse mutated field {field} with value {value}\n{ex}".format(
                    field=field, value=mutated_value, ex=ex
                )
                self.fail(msg)

    def test_serialize_missing_names_and_labels(self):
        # Configure rubric criteria and options with no names or labels
        # This *should* never happen, but if it does, recover gracefully
        # by assigning unique names and empty labels
        self.oa_block.rubric_criteria = copy.deepcopy(self.BASIC_CRITERIA)
        self.oa_block.rubric_assessments = self.BASIC_ASSESSMENTS
        self.oa_block.start = None
        self.oa_block.due = None
        self.oa_block.submission_start = None
        self.oa_block.submission_due = None
        self.oa_block.allow_file_upload = None

        for criterion in self.oa_block.rubric_criteria:
            del criterion['name']
            del criterion['label']
            for option in criterion['options']:
                del option['name']
                del option['label']

        xml = serialize_content(self.oa_block)
        content_dict = parse_from_xml_str(xml)

        # Verify that all names are unique
        # and that all labels are empty
        criterion_names = set()
        option_names = set()
        criteria_count = 0
        options_count = 0
        for criterion in content_dict['rubric_criteria']:
            criterion_names.add(criterion['name'])
            self.assertEqual(criterion['label'], u'')
            criteria_count += 1

            for option in criterion['options']:
                option_names.add(option['name'])
                self.assertEqual(option['label'], u'')
                options_count += 1

        self.assertEqual(len(criterion_names), criteria_count)
        self.assertEqual(len(option_names), options_count)

    def _dict_mutations(self, input_dict):
        """
        Iterator over mutations of a dictionary:
        1) Remove keys
        2) Empty lists/dictionaries
        3) Change value to None
        4) Change value to unicode
        5) Change value to an integer

        Args:
            input_dict (dict): A JSON-serializable dictionary to traverse.

        Yields:
            dict
        """
        for key, val in input_dict.iteritems():

            # Mutation #1: Remove the key
            print "== Removing key {}".format(key)
            yield {k:v for k, v in input_dict.iteritems() if k != key}

            if isinstance(val, dict):

                # Mutation #2: Empty dict
                print "== Emptying dict {}".format(key)
                yield self._mutate_dict(input_dict, key, dict())

                # Mutation #3-5: value mutations
                for mutated in self._value_mutations(input_dict, key):
                    yield mutated

                # Recursively mutate sub keys
                for sub_mutation in self._dict_mutations(val):
                    yield self._mutate_dict(input_dict, key, sub_mutation)

            elif isinstance(val, list):
                # Mutation #2: Empty list
                print "== Emptying list {}".format(key)
                yield self._mutate_dict(input_dict, key, list())

                # Mutation #3-5: value mutations
                for mutated in self._value_mutations(input_dict, key):
                    yield mutated

                # Recursively mutate sub-items
                for item in val:
                    if isinstance(item, dict):
                        for sub_mutation in self._dict_mutations(item):
                            yield self._mutate_dict(input_dict, key, sub_mutation)

            else:
                # Mutation #3-5: value mutations
                for mutated in self._value_mutations(input_dict, key):
                    yield mutated

    def _value_mutations(self, input_dict, key):
        """
        Iterate over mutations of the value for `key` in a dictionary.

        Args:
            input_dict (dict): The dictionary to mutate.
            key (str): The key whose value will be mutated.

        Yields:
            dict
        """
        print "== None value {}".format(key)
        yield self._mutate_dict(input_dict, key, None)

        print "== Unicode value {}".format(key)
        yield self._mutate_dict(input_dict, key, u"\u9731")

        print "== int value {}".format(key)
        yield self._mutate_dict(input_dict, key, 0)

    def _mutate_dict(self, input_dict, key, new_val):
        """
        Copy and update a dictionary.

        Args:
            input_dict (dict): The dictionary to copy and update.
            key (str): The key of the value to update.
            new_val: The new value to set for the key

        Returns:
            A copy of the dictionary with the value for `key` set to `new_val`.
        """
        mutated = copy.deepcopy(input_dict)
        mutated[key] = new_val
        return mutated

@ddt.ddt
class TestParseRubricFromXml(TestCase):

    @ddt.file_data("data/parse_rubric_xml.json")
    def test_parse_rubric_from_xml(self, data):
        xml = etree.fromstring("".join(data['xml']))
        rubric = parse_rubric_xml(xml)

        self.assertEqual(rubric['prompt'], data['prompt'])
        self.assertEqual(rubric['feedbackprompt'], data['feedbackprompt'])
        self.assertEqual(rubric['criteria'], data['criteria'])


@ddt.ddt
class TestParseExamplesFromXml(TestCase):

    @ddt.file_data("data/parse_examples_xml.json")
    def test_parse_examples_from_xml(self, data):
        xml = etree.fromstring("".join(data['xml']))
        examples = parse_examples_xml(xml)
        self.assertEqual(examples, data['examples'])

@ddt.ddt
class TestParseAssessmentsFromXml(TestCase):

    @ddt.file_data("data/parse_assessments_xml.json")
    def test_parse_assessments_from_xml(self, data):
        xml = etree.fromstring("".join(data['xml']))
        assessments = parse_assessments_xml(xml)
        self.assertEqual(assessments, data['assessments'])


@ddt.ddt
class TestUpdateFromXml(TestCase):
    """
    Test deserialization of OpenAssessment XBlock content from XML.
    """
    maxDiff = None

    def setUp(self):
        """
        Mock the OA XBlock.
        """
        self.oa_block = mock.MagicMock(OpenAssessmentBlock)
        self.oa_block.title = ""
        self.oa_block.prompt = ""
        self.oa_block.rubric_criteria = dict()
        self.oa_block.rubric_assessments = list()
        self.oa_block.start = dt.datetime(2000, 1, 1).replace(tzinfo=pytz.utc)
        self.oa_block.due = dt.datetime(3000, 1, 1).replace(tzinfo=pytz.utc)
        self.oa_block.submission_start = "2000-01-01T00:00:00"
        self.oa_block.submission_due = "2000-01-01T00:00:00"
        self.oa_block.leaderboard_show = 0

    @ddt.file_data('data/update_from_xml.json')
    def test_parse_from_xml(self, data):

        # Update the block based on the fixture XML definition
        config = parse_from_xml_str("".join(data['xml']))

        # Check that the contents of the modified XBlock are correct
<<<<<<< HEAD
        self.assertEqual(config['title'], data['title'])
        self.assertEqual(config['prompt'], data['prompt'])
        self.assertEqual(config['submission_start'], data['submission_start'])
        self.assertEqual(config['submission_due'], data['submission_due'])
        self.assertEqual(config['rubric_criteria'], data['criteria'])
        self.assertEqual(config['rubric_assessments'], data['assessments'])
=======
        expected_fields = [
            'title',
            'prompt',
            'start',
            'due',
            'submission_start',
            'submission_due',
            'criteria',
            'assessments',
            'allow_file_upload',
            'leaderboard_show'
        ]
        for field_name in expected_fields:
            if field_name in data:
                actual = getattr(self.oa_block, field_name)
                expected = data[field_name]

                if field_name in ['start', 'due']:
                    expected = _parse_date(expected)

                self.assertEqual(
                    actual, expected,
                    msg=u"Wrong value for '{key}': was {actual} but expected {expected}".format(
                        key=field_name,
                        actual=repr(actual),
                        expected=repr(expected)
                    )
                )
>>>>>>> 3cc5adbe

    @ddt.file_data('data/update_from_xml_error.json')
    def test_parse_from_xml_error(self, data):
        with self.assertRaises(UpdateFromXmlError):
            parse_from_xml_str("".join(data['xml']))<|MERGE_RESOLUTION|>--- conflicted
+++ resolved
@@ -96,38 +96,22 @@
         """
         self.oa_block = mock.MagicMock(OpenAssessmentBlock)
 
-<<<<<<< HEAD
-
     def _configure_xblock(self, data):
-        self.oa_block.title = data['title']
-        self.oa_block.prompt = data['prompt']
-        self.oa_block.rubric_feedback_prompt = data['rubric_feedback_prompt']
-        self.oa_block.start = _parse_date(data['start'])
-        self.oa_block.due = _parse_date(data['due'])
-        self.oa_block.submission_start = data['submission_start']
-        self.oa_block.submission_due = data['submission_due']
-        self.oa_block.rubric_criteria = data['criteria']
-        self.oa_block.rubric_assessments = data['assessments']
-        self.oa_block.allow_file_upload = data['allow_file_upload']
-
-    @ddt.file_data('data/serialize.json')
-    def test_serialize(self, data):
-        self._configure_xblock(data)
-=======
-    @ddt.file_data('data/serialize.json')
-    def test_serialize(self, data):
-        self.oa_block.title = data.get('title')
+        self.oa_block.title = data.get('title', '')
         self.oa_block.prompt = data.get('prompt')
         self.oa_block.rubric_feedback_prompt = data.get('rubric_feedback_prompt')
         self.oa_block.start = _parse_date(data.get('start'))
         self.oa_block.due = _parse_date(data.get('due'))
         self.oa_block.submission_start = data.get('submission_start')
         self.oa_block.submission_due = data.get('submission_due')
-        self.oa_block.leaderboard_show = data.get('leaderboard_show')
-        self.oa_block.rubric_criteria = data.get('criteria')
-        self.oa_block.rubric_assessments = data.get('assessments')
+        self.oa_block.rubric_criteria = data.get('criteria', copy.deepcopy(self.BASIC_CRITERIA))
+        self.oa_block.rubric_assessments = data.get('assessments', copy.deepcopy(self.BASIC_ASSESSMENTS))
         self.oa_block.allow_file_upload = data.get('allow_file_upload')
->>>>>>> 3cc5adbe
+        self.oa_block.leaderboard_show = data.get('leaderboard_show', 0)
+
+    @ddt.file_data('data/serialize.json')
+    def test_serialize(self, data):
+        self._configure_xblock(data)
         xml = serialize_content(self.oa_block)
 
         # Compare the XML with our expected output
@@ -174,7 +158,7 @@
         self._configure_xblock(data)
         xml_str = serialize_rubric_to_xml_str(self.oa_block)
         self.assertIn("<rubric>", xml_str)
-        if data['prompt']:
+        if data.get('prompt'):
             self.assertNotIn(data['prompt'], xml_str)
 
     @ddt.file_data('data/serialize.json')
@@ -192,13 +176,7 @@
         self.assertIn(data['assessments'][0]['name'], xml_str)
 
     def test_mutated_criteria_dict(self):
-        self.oa_block.title = "Test title"
-        self.oa_block.rubric_assessments = self.BASIC_ASSESSMENTS
-        self.oa_block.start = None
-        self.oa_block.due = None
-        self.oa_block.submission_start = None
-        self.oa_block.submission_due = None
-        self.oa_block.leaderboard_show = 10
+        self._configure_xblock({})
 
         # We have to be really permissive with the data we'll accept.
         # If the data we're retrieving is somehow corrupted,
@@ -218,13 +196,7 @@
                     self.fail(msg)
 
     def test_mutated_assessments_dict(self):
-        self.oa_block.title = "Test title"
-        self.oa_block.rubric_criteria = self.BASIC_CRITERIA
-        self.oa_block.start = None
-        self.oa_block.due = None
-        self.oa_block.submission_start = None
-        self.oa_block.submission_due = None
-        self.oa_block.leaderboard_show = 10
+        self._configure_xblock({})
 
         for assessment_dict in self.BASIC_ASSESSMENTS:
             for mutated_dict in self._dict_mutations(assessment_dict):
@@ -239,14 +211,7 @@
 
     @ddt.data("title", "prompt", "start", "due", "submission_due", "submission_start", "leaderboard_show")
     def test_mutated_field(self, field):
-        self.oa_block.rubric_criteria = self.BASIC_CRITERIA
-        self.oa_block.rubric_assessments = self.BASIC_ASSESSMENTS
-        self.oa_block.start = None
-        self.oa_block.due = None
-        self.oa_block.submission_start = None
-        self.oa_block.submission_due = None
-        self.oa_block.leaderboard_show = 10
-        self.oa_block.allow_file_upload = None
+        self._configure_xblock({})
 
         for mutated_value in [0, u"\u9282", None]:
             setattr(self.oa_block, field, mutated_value)
@@ -264,13 +229,7 @@
         # Configure rubric criteria and options with no names or labels
         # This *should* never happen, but if it does, recover gracefully
         # by assigning unique names and empty labels
-        self.oa_block.rubric_criteria = copy.deepcopy(self.BASIC_CRITERIA)
-        self.oa_block.rubric_assessments = self.BASIC_ASSESSMENTS
-        self.oa_block.start = None
-        self.oa_block.due = None
-        self.oa_block.submission_start = None
-        self.oa_block.submission_due = None
-        self.oa_block.allow_file_upload = None
+        self._configure_xblock({})
 
         for criterion in self.oa_block.rubric_criteria:
             del criterion['name']
@@ -425,26 +384,11 @@
 
 
 @ddt.ddt
-class TestUpdateFromXml(TestCase):
+class TestParseFromXml(TestCase):
     """
     Test deserialization of OpenAssessment XBlock content from XML.
     """
     maxDiff = None
-
-    def setUp(self):
-        """
-        Mock the OA XBlock.
-        """
-        self.oa_block = mock.MagicMock(OpenAssessmentBlock)
-        self.oa_block.title = ""
-        self.oa_block.prompt = ""
-        self.oa_block.rubric_criteria = dict()
-        self.oa_block.rubric_assessments = list()
-        self.oa_block.start = dt.datetime(2000, 1, 1).replace(tzinfo=pytz.utc)
-        self.oa_block.due = dt.datetime(3000, 1, 1).replace(tzinfo=pytz.utc)
-        self.oa_block.submission_start = "2000-01-01T00:00:00"
-        self.oa_block.submission_due = "2000-01-01T00:00:00"
-        self.oa_block.leaderboard_show = 0
 
     @ddt.file_data('data/update_from_xml.json')
     def test_parse_from_xml(self, data):
@@ -453,14 +397,6 @@
         config = parse_from_xml_str("".join(data['xml']))
 
         # Check that the contents of the modified XBlock are correct
-<<<<<<< HEAD
-        self.assertEqual(config['title'], data['title'])
-        self.assertEqual(config['prompt'], data['prompt'])
-        self.assertEqual(config['submission_start'], data['submission_start'])
-        self.assertEqual(config['submission_due'], data['submission_due'])
-        self.assertEqual(config['rubric_criteria'], data['criteria'])
-        self.assertEqual(config['rubric_assessments'], data['assessments'])
-=======
         expected_fields = [
             'title',
             'prompt',
@@ -475,7 +411,7 @@
         ]
         for field_name in expected_fields:
             if field_name in data:
-                actual = getattr(self.oa_block, field_name)
+                actual = config[field_name]
                 expected = data[field_name]
 
                 if field_name in ['start', 'due']:
@@ -489,7 +425,6 @@
                         expected=repr(expected)
                     )
                 )
->>>>>>> 3cc5adbe
 
     @ddt.file_data('data/update_from_xml_error.json')
     def test_parse_from_xml_error(self, data):
