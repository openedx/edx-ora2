--- conflicted
+++ resolved
@@ -6,13 +6,9 @@
     Openassessment.ValidationAlert
  */
 OpenAssessment.ValidationAlert = function() {
-<<<<<<< HEAD
+
     this.element = $('#openassessment_validation_alert');
     this.editorElement = $(this.element).parent();
-=======
-    this.element = $('#openassessment_rubric_validation_alert');
-    this.rubricContentElement = $('#openassessment_rubric_content_editor');
->>>>>>> a5921b62
     this.title = $(".openassessment_alert_title", this.element);
     this.message = $(".openassessment_alert_message", this.element);
 };
@@ -20,11 +16,7 @@
 OpenAssessment.ValidationAlert.prototype = {
 
     /**
-<<<<<<< HEAD
-    TODO
-=======
     Install the event handlers for the alert.
->>>>>>> a5921b62
     **/
     installEventHandlers: function() {
         var alert = this;
@@ -40,18 +32,14 @@
     Hides the alert.
 
     Returns:
-<<<<<<< HEAD
-        TODO
-=======
         OpenAssessment.ValidationAlert
->>>>>>> a5921b62
     */
     hide: function() {
         // Finds the height of all other elements in the editor_and_tabs (the Header) and sets the height
         // of the editing area to be 100% of that element minus those constraints.
         var headerHeight = $('#openassessment_editor_header', this.editorElement).outerHeight();
         this.element.addClass('is--hidden');
-<<<<<<< HEAD
+
         var styles = {
             'height': 'Calc(100% - ' + headerHeight + 'px)',
             'border-top-right-radius': '3px',
@@ -61,9 +49,7 @@
         $('.oa_editor_content_wrapper', this.editorElement).each( function () {
             $(this).css(styles);
         });
-=======
-        this.rubricContentElement.removeClass('openassessment_alert_shown');
->>>>>>> a5921b62
+
         return this;
     },
 
@@ -71,8 +57,7 @@
     Displays the alert.
 
     Returns:
-<<<<<<< HEAD
-        TODO
+        OpenAssessment.ValidationAlert
     */
     show : function() {
         this.element.removeClass('is--hidden');
@@ -89,28 +74,13 @@
         $('.oa_editor_content_wrapper', this.editorElement).each( function () {
             $(this).css(styles);
         });
-=======
-        OpenAssessment.ValidationAlert
-    */
-    show : function() {
-        this.element.removeClass('is--hidden');
-        this.rubricContentElement.addClass('openassessment_alert_shown');
->>>>>>> a5921b62
+
         return this;
     },
 
     /**
     Sets the message of the alert.
     How will this work with internationalization?
-<<<<<<< HEAD
-
-    Args:
-        newTitle (str): the new title that the message will have
-        newMessage (str): the new text that the message's body will contain
-
-    Returns:
-        TODO
-=======
 
     Args:
         newTitle (str): the new title that the message will have
@@ -118,7 +88,6 @@
 
     Returns:
         OpenAssessment.ValidationAlert
->>>>>>> a5921b62
     */
     setMessage: function(newTitle, newMessage) {
         this.title.text(newTitle);
