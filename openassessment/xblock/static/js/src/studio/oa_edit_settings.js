/**
Editing interface for OpenAssessment settings (including assessments).

Args:
    element (DOM element): The DOM element representing this view.
    assessmentViews (object literal): Mapping of CSS IDs to view objects.

Returns:
    OpenAssessment.EditSettingsView

**/
OpenAssessment.EditSettingsView = function(element, assessmentViews) {
    this.settingsElement = element;
    this.assessmentsElement = $(element).siblings('#openassessment_assessment_module_settings_editors').get(0);
    this.assessmentViews = assessmentViews;

    // Configure the date and time fields
    this.startDatetimeControl = new OpenAssessment.DatetimeControl(
        this.element,
        "#openassessment_submission_start_date",
        "#openassessment_submission_start_time"
    ).install();

    this.dueDatetimeControl = new OpenAssessment.DatetimeControl(
        this.element,
        "#openassessment_submission_due_date",
        "#openassessment_submission_due_time"
    ).install();

    this.initializeSortableAssessments();
};


OpenAssessment.EditSettingsView.prototype = {

    /**
    Installs click listeners which initialize drag and drop functionality for assessment modules.
    **/
    initializeSortableAssessments: function () {
        var view = this;
        // Initialize Drag and Drop of Assessment Modules
        $('#openassessment_assessment_module_settings_editors', view.element).sortable({
            // On Start, we want to collapse all draggable items so that dragging is visually simple (no scrolling)
            start: function(event, ui) {
                // Hide all of the contents (not the headers) of the divs, to collapse during dragging.
                $('.openassessment_assessment_module_editor', view.element).hide();

                // Because of the way that JQuery actively resizes elements during dragging (directly setting
                // the style property), the only way to over come it is to use an important tag ( :( ), or
                // to tell JQuery to set the height to be Automatic (i.e. resize to the minimum nescesary size.)
                // Because all of the information we don't want displayed is now hidden, an auto height will
                // perform the apparent "collapse" that we are looking for in the Placeholder and Helper.
                var targetHeight = 'auto';
                // Shrink the blank area behind the dragged item.
                ui.placeholder.height(targetHeight);
                // Shrink the dragged item itself.
                ui.helper.height(targetHeight);
                // Update the sortable to reflect these changes.
                $('#openassessment_assessment_module_settings_editors', view.element)
                    .sortable('refresh').sortable('refreshPositions');
            },
            // On stop, we redisplay the divs to their original state
            stop: function(event, ui){
                $('.openassessment_assessment_module_editor', view.element).show();
            },
            snap: true,
            axis: "y",
            handle: ".drag-handle",
            cursorAt: {top: 20}
        });
        $('#openassessment_assessment_module_settings_editors .drag-handle', view.element).disableSelection();
    },

    /**
    Get or set the display name of the problem.

    Args:
        name (string, optional): If provided, set the display name.

    Returns:
        string

    **/
    displayName: function(name) {
        var sel = $("#openassessment_title_editor", this.settingsElement);
        return OpenAssessment.Fields.stringField(sel, name);
    },

    /**
    Get or set the submission start date.

    Args:
        dateString (string, optional): If provided, set the date (YY-MM-DD).
        timeString (string, optional): If provided, set the time (HH:MM, 24-hour clock).

    Returns:
        string (ISO-format UTC datetime)

    **/
    submissionStart: function(dateString, timeString) {
        return this.startDatetimeControl.datetime(dateString, timeString);
    },

    /**
    Get or set the submission end date.

    Args:
        dateString (string, optional): If provided, set the date (YY-MM-DD).
        timeString (string, optional): If provided, set the time (HH:MM, 24-hour clock).

    Returns:
        string (ISO-format UTC datetime)

    **/
    submissionDue: function(dateString, timeString) {
        return this.dueDatetimeControl.datetime(dateString, timeString);
    },

    /**
    Enable / disable image submission.

    Args:
        isEnabled (boolean, optional): If provided, enable/disable image submission.

    Returns:
        boolean

    **/
    imageSubmissionEnabled: function(isEnabled) {
        var sel = $("#openassessment_submission_image_editor", this.settingsElement);
        if (typeof(isEnabled) !== "undefined") {
            if (isEnabled) { sel.val(1); }
            else { sel.val(0); }
        }
        return (sel.val() == 1);
    },

    /**
    Construct a list of enabled assessments and their properties.


    Returns:
        list of object literals representing the assessments.

    Example usage:
    >>> editSettingsView.assessmentsDescription()
    [
        {
            name: "peer-assessment",
            start: "2014-04-01T00:00",
            due: null
            must_grade: 5,
            must_be_graded_by: 2,
        },
        {
            name: "self-assessment",
            start: null,
            due: null
        }
    ]
    **/
    assessmentsDescription: function() {
        var assessmentDescList = [];
        var view = this;

        // Find all assessment modules within our element in the DOM,
        // and append their definitions to the description
        $('.openassessment_assessment_module_settings_editor', this.assessmentsElement).each(
            function () {
                var asmntView = view.assessmentViews[$(this).attr('id')];
                if (asmntView.isEnabled()) {
                    var description = asmntView.description();
                    description["name"] = asmntView.name;
                    assessmentDescList.push(description);
                }
            }
        );
        return assessmentDescList;
    },

    /**
    Retrieve the names of all assessments in the editor,
    in the order that the user defined,
    including assessments that are not currently active.

    Returns:
        list of strings

    **/
    editorAssessmentsOrder: function() {
        var editorAssessments = [];
        var view = this;
        $('.openassessment_assessment_module_settings_editor', this.assessmentsElement).each(
            function () {
                var asmntView = view.assessmentViews[$(this).attr('id')];
                editorAssessments.push(asmntView.name);
            }
        );
        return editorAssessments;
    },

    /**
<<<<<<< HEAD
    TODO
    **/
    validate: function() {
        var isValid = true;

        isValid = isValid && this.startDatetimeControl.validate();
        isValid = isValid && this.dueDatetimeControl.validate();

        $.each(this.assessmentViews, function() {
            // TODO -- explain why we need to do it this way
=======
    Mark validation errors.

    Returns:
        Boolean indicating whether the view is valid.

    **/
    validate: function() {
        // Validate the start and due datetime controls
        var isValid = (
            this.startDatetimeControl.validate() &&
            this.dueDatetimeControl.validate()
        );

        // Validate each of the assessment views
        $.each(this.assessmentViews, function() {
>>>>>>> a5921b62
            isValid = (isValid && this.validate());
        });

        return isValid;
    },

    /**
<<<<<<< HEAD
    TODO
=======
    Return a list of validation errors visible in the UI.
    Mainly useful for testing.

    Returns:
        list of string

>>>>>>> a5921b62
    **/
    validationErrors: function() {
        var errors = [];

        if (this.startDatetimeControl.validationErrors().length > 0) {
            errors.push("Submission start is invalid");
        }
        if (this.dueDatetimeControl.validationErrors().length > 0) {
            errors.push("Submission due is invalid");
        }

        $.each(this.assessmentViews, function() {
            errors = errors.concat(this.validationErrors());
        });
        return errors;
    },

    /**
<<<<<<< HEAD
    TODO
=======
    Clear all validation errors from the UI.
>>>>>>> a5921b62
    **/
    clearValidationErrors: function() {
        this.startDatetimeControl.clearValidationErrors();
        this.dueDatetimeControl.clearValidationErrors();
        $.each(this.assessmentViews, function() {
            this.clearValidationErrors();
        });
    },
};<|MERGE_RESOLUTION|>--- conflicted
+++ resolved
@@ -200,18 +200,6 @@
     },
 
     /**
-<<<<<<< HEAD
-    TODO
-    **/
-    validate: function() {
-        var isValid = true;
-
-        isValid = isValid && this.startDatetimeControl.validate();
-        isValid = isValid && this.dueDatetimeControl.validate();
-
-        $.each(this.assessmentViews, function() {
-            // TODO -- explain why we need to do it this way
-=======
     Mark validation errors.
 
     Returns:
@@ -227,7 +215,6 @@
 
         // Validate each of the assessment views
         $.each(this.assessmentViews, function() {
->>>>>>> a5921b62
             isValid = (isValid && this.validate());
         });
 
@@ -235,16 +222,12 @@
     },
 
     /**
-<<<<<<< HEAD
-    TODO
-=======
     Return a list of validation errors visible in the UI.
     Mainly useful for testing.
 
     Returns:
         list of string
 
->>>>>>> a5921b62
     **/
     validationErrors: function() {
         var errors = [];
@@ -263,11 +246,7 @@
     },
 
     /**
-<<<<<<< HEAD
-    TODO
-=======
     Clear all validation errors from the UI.
->>>>>>> a5921b62
     **/
     clearValidationErrors: function() {
         this.startDatetimeControl.clearValidationErrors();
