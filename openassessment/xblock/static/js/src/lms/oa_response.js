--- conflicted
+++ resolved
@@ -731,15 +731,9 @@
         // we'll set this back to true in the error handler.
         this.errorOnLastSave = false;
 
-<<<<<<< HEAD
         // If no executor from dropdown has been selected, show the error and stop the execution
         if(this.getExecutorID() === null){
             this.showRunError(gettext("Please select a language from the list"));
-=======
-        // If no language from dropdown has been selected, show the error and stop the execution
-        if (this.getLanguage() === null) {
-            this.showLanguageError(gettext("Please select a language from the list"));
->>>>>>> ddab818c
             return;
         }
 
@@ -845,15 +839,9 @@
      **/
     submit: function () {
 
-<<<<<<< HEAD
         // If no executor is selected, don't do the submission
         if(this.getExecutorID() === null){
             this.showRunError(gettext("Please select a language from the list"));
-=======
-        // If no language is selected, don't do the submission
-        if (this.getLanguage() === null) {
-            this.showLanguageError(gettext("Please select a language from the list"));
->>>>>>> ddab818c
             return;
         }
 
