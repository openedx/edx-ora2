--- conflicted
+++ resolved
@@ -227,11 +227,7 @@
       width: 0;
       padding: 0;
       margin: 0;
-<<<<<<< HEAD
-      display:none;
-=======
       display: none;
->>>>>>> 651d0ea5
 
       .step__header {
         border-bottom: none;
