--- conflicted
+++ resolved
@@ -14,31 +14,14 @@
     SerializerMethodField,
 )
 from openassessment.xblock.ui_mixins.mfe.serializers.submission_serializers import (
-<<<<<<< HEAD
     TeamInfoSerializer,
     SubmissionSerializer,
     InProgressResponseSerializer,
-)
-from openassessment.xblock.ui_mixins.mfe.serializers.util import CharListField
-
-
-class IsRequiredField(BooleanField):
-    """
-    Utility for checking if a field is "required" to reduce repeated code.
-    """
-
-    def to_representation(self, value):
-        return value == "required"
-=======
-    InProgressResponseSerializer,
-    TeamInfoSerializer,
-    SubmissionSerializer,
 )
 from openassessment.xblock.ui_mixins.mfe.serializer_utils import (
     CharListField,
     IsRequiredField,
 )
->>>>>>> 265506fc
 
 
 class TextResponseConfigSerializer(Serializer):
@@ -235,18 +218,10 @@
         return [prompt["description"] for prompt in block.prompts]
 
 
-<<<<<<< HEAD
 class ResponseDataSerializer(Serializer):
     """
     Main serializer for learner submission status / info
     """
-=======
-class GetBlockLearnerSubmissionDataSerializer(Serializer):
-    """
-    Main serializer for learner submission status / info
-    """
-
->>>>>>> 265506fc
     hasSubmitted = BooleanField(source="workflow.has_submitted")
     hasCancelled = BooleanField(source="workflow.has_cancelled", default=False)
     hasRecievedGrade = BooleanField(source="workflow.has_recieved_grade", default=False)
@@ -255,11 +230,6 @@
 
     def get_response(self, data):
         # The source data is different if we have an in-progress response vs a submitted response
-<<<<<<< HEAD
         if data['workflow']['has_submitted']:
             return SubmissionSerializer(data['response']).data
-=======
-        if data["workflow"]["has_submitted"]:
-            return SubmissionSerializer(data["response"]).data
->>>>>>> 265506fc
         return InProgressResponseSerializer(data).data