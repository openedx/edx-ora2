"""
Serializers for ORA's BFF.

These are the response shapes that power the MFE implementation of the ORA UI.
"""
# pylint: disable=abstract-method

from rest_framework.serializers import (
    BooleanField,
    DateTimeField,
    IntegerField,
    Serializer,
    CharField,
    SerializerMethodField,
)
<<<<<<< HEAD
from openassessment.xblock.ui_mixins.mfe.serializers.submission_serializers import (
    TeamInfoSerializer,
    SubmissionSerializer,
    InProgressResponseSerializer,
)
=======
from openassessment.xblock.apis.workflow_api import WorkflowStep

>>>>>>> 13a31f3d
from openassessment.xblock.ui_mixins.mfe.serializer_utils import (
    STEP_NAME_MAPPINGS,
    CharListField,
    IsRequiredField,
)


class TextResponseConfigSerializer(Serializer):
    enabled = SerializerMethodField()
    required = IsRequiredField(source="text_response")
    editorType = CharField(source="text_response_editor")
    allowLatexPreview = BooleanField(source="allow_latex")

    def get_enabled(self, block):
        return block.text_response is not None


class FileResponseConfigSerializer(Serializer):
    enabled = SerializerMethodField()
    required = IsRequiredField(source="file_upload_response")
    fileUploadLimit = SerializerMethodField()
    allowedExtensions = CharListField(source="get_allowed_file_types_or_preset")
    blockedExtensions = CharListField(source="FILE_EXT_BLACK_LIST")
    fileTypeDescription = CharField(source="file_upload_type")

    def get_enabled(self, block):
        return block.file_upload_response is not None

    def get_fileUploadLimit(self, block):
        if not block.allow_multiple_files:
            return 1
        return block.MAX_FILES_COUNT


class TeamsConfigSerializer(Serializer):
    enabled = BooleanField(source="is_team_assignment")
    teamsetName = SerializerMethodField()

    def get_teamsetName(self, block):
        if block.teamset_config is not None:
            return block.teamset_config.name
        return None


class SubmissionConfigSerializer(Serializer):
    startDatetime = DateTimeField(source="submission_start")
    endDatetime = DateTimeField(source="submission_due")

    textResponseConfig = TextResponseConfigSerializer(source="*")
    fileResponseConfig = FileResponseConfigSerializer(source="*")

    teamsConfig = TeamsConfigSerializer(source="*")


class RubricFeedbackConfigSerializer(Serializer):
    description = CharField(source="rubric_feedback_prompt")  # is this this field?
    defaultText = CharField(source="rubric_feedback_default_text")


class RubricCriterionOptionSerializer(Serializer):
    name = CharField()
    label = CharField()
    points = IntegerField()
    description = CharField(source="explanation")


class RubricCriterionSerializer(Serializer):
    name = CharField(source="label")
    description = CharField(source="prompt")
    feedbackEnabled = SerializerMethodField()
    feedbackRequired = IsRequiredField(source="feedback")
    options = RubricCriterionOptionSerializer(many=True)

    @staticmethod
    def _feedback(criterion):
        # Feedback is disabled as a default
        return criterion.get("feedback", "disabled")

    def get_feedbackEnabled(self, criterion):
        # Feedback can be specified as optional or required
        return self._feedback(criterion) != "disabled"


class RubricConfigSerializer(Serializer):
    showDuringResponse = BooleanField(source="show_rubric_during_response")
    feedbackConfig = RubricFeedbackConfigSerializer(source="*")
    criteria = RubricCriterionSerializer(
        many=True, source="rubric_criteria_with_labels"
    )


class SelfSettingsSerializer(Serializer):
    required = BooleanField(default=True)

    startTime = DateTimeField(source="start")
    endTime = DateTimeField(source="due")


class PeerSettingsSerializer(Serializer):
    required = BooleanField(default=True)

    startTime = DateTimeField(source="start")
    endTime = DateTimeField(source="due")

    minNumberToGrade = IntegerField(source="must_grade")
    minNumberToBeGradedBy = IntegerField(source="must_be_graded_by")

    enableFlexibleGrading = BooleanField(
        source="enable_flexible_grading", required=False
    )


class AssessmentStepSettingsSerializer(Serializer):
    """
    Generic Assessments step, where we just need to know if the step is
    required given the ora.rubric_assessments source.
    """

    required = BooleanField(default=True)

    def _get_step(self, rubric_assessments, step_name):
        """Get the assessment step config for a given step_name"""
        for step in rubric_assessments:
            if step["name"] == step_name:
                return step
        return None

    def __init__(self, *args, **kwargs):
        self.step_name = kwargs.pop("step_name")
        super().__init__(*args, **kwargs)

    def to_representation(self, instance):
        assessment_step = self._get_step(instance, self.step_name)

        # Special handling for the peer step which includes extra fields
        if assessment_step and self.step_name == "peer-assessment":
            return PeerSettingsSerializer(assessment_step).data
        elif assessment_step and self.step_name == "self-assessment":
            return SelfSettingsSerializer(assessment_step).data

        # If we didn't find a step, it is not required
        if assessment_step is None:
            assessment_step = {"required": False}

        return super().to_representation(assessment_step)


class AssessmentStepsSettingsSerializer(Serializer):
    studentTraining = AssessmentStepSettingsSerializer(
        step_name="student-training", source="rubric_assessments"
    )
    peer = AssessmentStepSettingsSerializer(
        step_name="peer-assessment", source="rubric_assessments"
    )
    # Workaround to allow reserved keyword in serializer key
    vars()["self"] = AssessmentStepSettingsSerializer(
        step_name="self-assessment", source="rubric_assessments"
    )
    staff = AssessmentStepSettingsSerializer(
        step_name="staff-assessment", source="rubric_assessments"
    )


class AssessmentStepsSerializer(Serializer):
    order = SerializerMethodField()
    settings = AssessmentStepsSettingsSerializer(source="*")

    def get_order(self, block):
        return [
            STEP_NAME_MAPPINGS[WorkflowStep(step["name"]).workflow_step_name]
            for step in block.rubric_assessments
        ]


class LeaderboardConfigSerializer(Serializer):
    enabled = SerializerMethodField()
    numberOfEntries = IntegerField(source="leaderboard_show")

    def get_enabled(self, block):
        return block.leaderboard_show > 0


class OraBlockInfoSerializer(Serializer):
    """
    Main serializer for statically-defined ORA Block information
    """

    title = CharField()
    prompts = SerializerMethodField(source="*")
    baseAssetUrl = SerializerMethodField(source="*")

    submissionConfig = SubmissionConfigSerializer(source="*")
    assessmentSteps = AssessmentStepsSerializer(source="*")
    rubricConfig = RubricConfigSerializer(source="*")
    leaderboardConfig = LeaderboardConfigSerializer(source="*")

    def get_baseAssetUrl(self, block):
        # pylint: disable=protected-access
        return block.get_base_url_path_for_course_assets(block.course.id)

    def get_prompts(self, block):
        return [prompt["description"] for prompt in block.prompts]


class ResponseDataSerializer(Serializer):
    """
    Main serializer for learner submission status / info
    """
    hasSubmitted = BooleanField(source="workflow.has_submitted")
    hasCancelled = BooleanField(source="workflow.has_cancelled", default=False)
    hasRecievedGrade = BooleanField(source="workflow.has_recieved_grade", default=False)
    teamInfo = TeamInfoSerializer(source="team_info")
    response = SerializerMethodField(source="*")

    def get_response(self, data):
        # The source data is different if we have an in-progress response vs a submitted response
        if data['workflow']['has_submitted']:
            return SubmissionSerializer(data['response']).data
        return InProgressResponseSerializer(data).data<|MERGE_RESOLUTION|>--- conflicted
+++ resolved
@@ -13,16 +13,8 @@
     CharField,
     SerializerMethodField,
 )
-<<<<<<< HEAD
-from openassessment.xblock.ui_mixins.mfe.serializers.submission_serializers import (
-    TeamInfoSerializer,
-    SubmissionSerializer,
-    InProgressResponseSerializer,
-)
-=======
 from openassessment.xblock.apis.workflow_api import WorkflowStep
 
->>>>>>> 13a31f3d
 from openassessment.xblock.ui_mixins.mfe.serializer_utils import (
     STEP_NAME_MAPPINGS,
     CharListField,
@@ -224,21 +216,4 @@
         return block.get_base_url_path_for_course_assets(block.course.id)
 
     def get_prompts(self, block):
-        return [prompt["description"] for prompt in block.prompts]
-
-
-class ResponseDataSerializer(Serializer):
-    """
-    Main serializer for learner submission status / info
-    """
-    hasSubmitted = BooleanField(source="workflow.has_submitted")
-    hasCancelled = BooleanField(source="workflow.has_cancelled", default=False)
-    hasRecievedGrade = BooleanField(source="workflow.has_recieved_grade", default=False)
-    teamInfo = TeamInfoSerializer(source="team_info")
-    response = SerializerMethodField(source="*")
-
-    def get_response(self, data):
-        # The source data is different if we have an in-progress response vs a submitted response
-        if data['workflow']['has_submitted']:
-            return SubmissionSerializer(data['response']).data
-        return InProgressResponseSerializer(data).data+        return [prompt["description"] for prompt in block.prompts]