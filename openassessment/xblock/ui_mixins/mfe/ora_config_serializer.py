--- conflicted
+++ resolved
@@ -13,23 +13,6 @@
     CharField,
     SerializerMethodField,
 )
-<<<<<<< HEAD
-from openassessment.xblock.ui_mixins.mfe.serializers.submission_serializers import (
-    TeamInfoSerializer,
-    SubmissionSerializer,
-    InProgressResponseSerializer,
-)
-from openassessment.xblock.ui_mixins.mfe.serializers.util import CharListField
-
-
-class IsRequiredField(BooleanField):
-    """
-    Utility for checking if a field is "required" to reduce repeated code.
-    """
-
-    def to_representation(self, value):
-        return value == "required"
-=======
 from openassessment.xblock.apis.workflow_api import WorkflowStep
 
 from openassessment.xblock.ui_mixins.mfe.serializer_utils import (
@@ -37,7 +20,11 @@
     CharListField,
     IsRequiredField,
 )
->>>>>>> d4a15009
+from openassessment.xblock.ui_mixins.mfe.serializers.submission_serializers import (
+    InProgressResponseSerializer,
+    SubmissionSerializer,
+    TeamInfoSerializer,
+)
 
 
 class TextResponseConfigSerializer(Serializer):
