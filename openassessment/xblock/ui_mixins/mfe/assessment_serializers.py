"""
Serializer for assessments
"""
# pylint: disable=abstract-method

from rest_framework.serializers import (
    CharField,
    IntegerField,
    SerializerMethodField,
    URLField,
    Serializer,
    DictField,
    BooleanField,
)
from openassessment.xblock.ui_mixins.mfe.serializer_utils import NullField


class AssessmentScoreSerializer(Serializer):
    """
    Returns:
    {
        earned: (Int) How many points were you awarded by peers?
        possible: (Int) What was the max possible grade?
    }
    """

    earned = IntegerField(source="points_earned", required=False)
    possible = IntegerField(source="points_possible", required=False)


class AssessmentCriterionSerializer(Serializer):
    """
    returns:
    {
        name: (String) Name of the criterion
        selectedOption: (String) Label of the selected option
        selectedPoints: (Int) Points awarded for selected option
        feedback: (String) Feedback for the selected option
    }
    """
    name = CharField(source="criterion.name")
    selectedOption = CharField(source="option.label")
    selectedPoints = IntegerField(source="option.points")
    feedback = CharField()


class AssessmentDataSerializer(Serializer):
    """
    Assessment data serializer
    """
    overallFeedback = CharField(source="feedback")
    assessmentCriterions = AssessmentCriterionSerializer(source="parts", many=True)


class AssessmentStepSerializer(Serializer):
    """
    Assessment step serializer
    """

    stepScore = AssessmentScoreSerializer(source="*")
    assessment = AssessmentDataSerializer(source="*")


class SubmissionFileSerializer(Serializer):
    fileUrl = URLField(source="file_key")
    fileDescription = CharField(source="file_description")
    fileName = CharField(source="file_name")
    fileSize = IntegerField(source="file_size")
    fileIndex = IntegerField(source="file_index")


class AssessmentGradeSerializer(Serializer):
    """
    Given we want to load an assessment response,
    gather the appropriate response and serialize.

    Data same shape as Submission, but coming from different sources.

    Returns:
    {
        effectiveAssessmentType: String
        self: AssessmentStepSerializer
        staff: AssessmentStepSerializer
        peers: AssessmentStepSerializer[]
    }
    """

    effectiveAssessmentType = SerializerMethodField()
    self = AssessmentStepSerializer(source="self_assessment_data.assessment")
    staff = AssessmentStepSerializer(source="staff_assessment_data.assessment")
    peers = AssessmentStepSerializer(
        source="peer_assessment_data.assessments", many=True
    )

    def get_effectiveAssessmentType(self, instance):  # pylint: disable=unused-argument
        """
        Get effective assessment type
        """
        return self.context["step"]


class AssessmentResponseSerializer(Serializer):
    """
    Given we want to load an assessment response,
    gather the appropriate response and serialize.

    Data same shape as Submission, but coming from different sources.

    Args:
    * Response - All assessment responses have the same data

    Returns:
    {
        textResponses: (Array [String])
        [
            (String) Matched with prompts
        ],
        uploadedFiles: (Array [Object])
        [
            {
                fileUrl: (URL) S3 location
                fileDescription: (String)
                fileName: (String)
                fileSize: (Bytes?)
                fileIndex: (Integer, positive)
            }
        ],
        teamUploadedFiles: Null
    }
    """

    textResponses = SerializerMethodField()
    uploadedFiles = SerializerMethodField()
    teamUploadedFiles = NullField(source="*")

    def __init__(self, instance=None, *args, **kwargs):  # pylint: disable=keyword-arg-before-vararg
        # Very weird workaround to control serialization for None input as data
        # since DRF doesn't run to_representation when None is passed as data
        if instance is None:
            self.fields = {}
        super().__init__(instance, *args, **kwargs)

    def get_textResponses(self, instance):
        # An empty response has a different format from a saved response
        # Return empty single text part if not yet saved.
        answer_text_parts = instance["answer"].get("parts", [])
        return [part["text"] for part in answer_text_parts]

    def get_uploadedFiles(self, instance):
        # coerce to a similar shape for easier serialization
        files = []

        if not instance["answer"].get("file_keys"):
            return None

        for i, file_key in enumerate(instance["answer"]["file_keys"]):
            file_data = {
                "file_key": file_key,
                "file_description": instance["answer"]["files_descriptions"][i],
                "file_name": instance["answer"]["files_names"][i],
                "file_size": instance["answer"]["files_sizes"][i],
                "file_index": i,
            }

            # Don't serialize deleted / missing files
            if not file_data["file_name"] and not file_data["file_description"]:
                continue

            files.append(file_data)

<<<<<<< HEAD
        return [SubmissionFileSerializer(file).data for file in files]


class AssessmentGradeSerializer(Serializer):
    """
    Given we want to load an assessment response,
    gather the appropriate response and serialize.

    Data same shape as Submission, but coming from different sources.

    Returns:
    {
        effectiveAssessmentType: String
        self: AssessmentStepSerializer
        staff: AssessmentStepSerializer
        peers: AssessmentStepSerializer[]
    }
    """
    effectiveAssessmentType = SerializerMethodField()
    self = AssessmentStepSerializer(source="self_assessment_data.assessment")
    staff = AssessmentStepSerializer(source="staff_assessment_data.assessment")
    peers = AssessmentStepSerializer(source="peer_assessment_data.assessments", many=True)

    def get_effectiveAssessmentType(self, instance):  # pylint: disable=unused-argument
        """
        Get effective assessment type
        """
        return self.context["step"]


class AssessmentResponseSerializer(Serializer):
    """
    Given we want to load an assessment response,
    gather the appropriate response and serialize.

    Data same shape as Submission, but coming from different sources.

    Returns:
    {
        // Null for Assessments
        hasSubmitted: None
        hasCancelled: None
        hasReceivedGrade: None
        teamInfo: None

        // The actual response to view
        response: (Object)
        {
            textResponses: (Array [String])
            [
                (String) Matched with prompts
            ],
            uploadedFiles: (Array [Object])
            [
                {
                    fileUrl: (URL) S3 location
                    fileDescription: (String)
                    fileName: (String)
                    fileSize: (Bytes?)
                    fileIndex: (Integer, positive)
                }
            ]
        }
    """

    hasSubmitted = NullField(source="*")
    hasCancelled = NullField(source="*")
    hasReceivedGrade = NullField(source="*")
    teamInfo = NullField(source="*")

    response = SerializerMethodField()

    def get_response(self, instance):  # pylint: disable=unused-argument
        # Response is passed in through context, so we don't have to fetch it
        # in multiple locations.
        response = self.context.get("response")
        if not response:
            return {}
        return SubmittedResponseSerializer(response).data


class AssessmentSubmitRequestSerializer(Serializer):
    """" Serializer for validating request shape """
    optionsSelected = DictField(child=CharField(), allow_empty=True)
    criterionFeedback = DictField(child=CharField(), allow_empty=True)
    overallFeedback = CharField(allow_blank=True)
    continueGrading = BooleanField(required=False, default=False)
=======
        return [SubmissionFileSerializer(file).data for file in files]
>>>>>>> b31af9f1
<|MERGE_RESOLUTION|>--- conflicted
+++ resolved
@@ -168,86 +168,7 @@
 
             files.append(file_data)
 
-<<<<<<< HEAD
         return [SubmissionFileSerializer(file).data for file in files]
-
-
-class AssessmentGradeSerializer(Serializer):
-    """
-    Given we want to load an assessment response,
-    gather the appropriate response and serialize.
-
-    Data same shape as Submission, but coming from different sources.
-
-    Returns:
-    {
-        effectiveAssessmentType: String
-        self: AssessmentStepSerializer
-        staff: AssessmentStepSerializer
-        peers: AssessmentStepSerializer[]
-    }
-    """
-    effectiveAssessmentType = SerializerMethodField()
-    self = AssessmentStepSerializer(source="self_assessment_data.assessment")
-    staff = AssessmentStepSerializer(source="staff_assessment_data.assessment")
-    peers = AssessmentStepSerializer(source="peer_assessment_data.assessments", many=True)
-
-    def get_effectiveAssessmentType(self, instance):  # pylint: disable=unused-argument
-        """
-        Get effective assessment type
-        """
-        return self.context["step"]
-
-
-class AssessmentResponseSerializer(Serializer):
-    """
-    Given we want to load an assessment response,
-    gather the appropriate response and serialize.
-
-    Data same shape as Submission, but coming from different sources.
-
-    Returns:
-    {
-        // Null for Assessments
-        hasSubmitted: None
-        hasCancelled: None
-        hasReceivedGrade: None
-        teamInfo: None
-
-        // The actual response to view
-        response: (Object)
-        {
-            textResponses: (Array [String])
-            [
-                (String) Matched with prompts
-            ],
-            uploadedFiles: (Array [Object])
-            [
-                {
-                    fileUrl: (URL) S3 location
-                    fileDescription: (String)
-                    fileName: (String)
-                    fileSize: (Bytes?)
-                    fileIndex: (Integer, positive)
-                }
-            ]
-        }
-    """
-
-    hasSubmitted = NullField(source="*")
-    hasCancelled = NullField(source="*")
-    hasReceivedGrade = NullField(source="*")
-    teamInfo = NullField(source="*")
-
-    response = SerializerMethodField()
-
-    def get_response(self, instance):  # pylint: disable=unused-argument
-        # Response is passed in through context, so we don't have to fetch it
-        # in multiple locations.
-        response = self.context.get("response")
-        if not response:
-            return {}
-        return SubmittedResponseSerializer(response).data
 
 
 class AssessmentSubmitRequestSerializer(Serializer):
@@ -255,7 +176,4 @@
     optionsSelected = DictField(child=CharField(), allow_empty=True)
     criterionFeedback = DictField(child=CharField(), allow_empty=True)
     overallFeedback = CharField(allow_blank=True)
-    continueGrading = BooleanField(required=False, default=False)
-=======
-        return [SubmissionFileSerializer(file).data for file in files]
->>>>>>> b31af9f1
+    continueGrading = BooleanField(required=False, default=False)