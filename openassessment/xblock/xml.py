"""
Serialize and deserialize OpenAssessment XBlock content to/from XML.
"""
import lxml.etree as etree
import pytz
import dateutil.parser
import defusedxml.ElementTree as safe_etree
from django.utils.translation import ugettext as _


class UpdateFromXmlError(Exception):
    """
    Error occurred while deserializing the OpenAssessment XBlock content from XML.
    """
    pass


class ValidationError(UpdateFromXmlError):
    """
    The XML definition is not semantically valid.
    """
    pass


def _sort_by_order_num(items):
    """
    Sort dictionaries by the key "order_num".
    If no order number is specified, assign an arbitrary order.
    Ignores non-dict items in the list.

    Args:
        items (list): List of dictionaries to sort.

    Returns:
        dict
    """
    return sorted([
            el for el in items
            if isinstance(el, dict)
        ], key=lambda el: el.get('order_num', 0)
    )


def _safe_get_text(element):
    """
    Retrieve the text from the element, safely handling empty elements.

    Args:
        element (lxml.etree.Element): The XML element.

    Returns:
        unicode
    """
    return unicode(element.text) if element.text is not None else u""


def _serialize_options(options_root, options_list):
    """
    Serialize rubric criterion options as XML, adding children to the XML
    with root node `options_root`.

    We don't make any assumptions about the contents of `options_list`,
    and we handle unexpected inputs gracefully.

    Args:
        options_root (lxml.etree.Element): The root node of the tree.
        options_list (list): List of options dictionaries.

    Returns:
        None
    """
    # Sort the options by order number, then serialize as XML
    for option in _sort_by_order_num(options_list):
        option_el = etree.SubElement(options_root, 'option')

        # Points (default to 0)
        option_el.set('points', unicode(option.get('points', 0)))

        # Name (default to empty str)
        option_name = etree.SubElement(option_el, 'name')
        option_name.text = unicode(option.get('name', u''))

        # Explanation (default to empty str)
        option_explanation = etree.SubElement(option_el, 'explanation')
        option_explanation.text = unicode(option.get('explanation', u''))


def _serialize_criteria(criteria_root, criteria_list):
    """
    Serialize rubric criteria as XML, adding children to the XML
    with root node `criteria_root`.

    We don't make any assumptions about the contents of `criteria_list`,
    and we handle unexpected inputs gracefully.

    Args:
        critera_root (lxml.etree.Element): The root node of the tree.
        criteria_list (list): List of criteria dictionaries.

    Returns:
        None
    """

    # Sort the criteria by order number, then serialize as XML
    for criterion in _sort_by_order_num(criteria_list):
        criterion_el = etree.SubElement(criteria_root, 'criterion')

        # Criterion name (default to empty string)
        criterion_name = etree.SubElement(criterion_el, u'name')
        criterion_name.text = unicode(criterion.get('name', ''))

        # Criterion prompt (default to empty string)
        criterion_prompt = etree.SubElement(criterion_el, 'prompt')
        criterion_prompt.text = unicode(criterion.get('prompt', u''))

        # Criterion feedback disabled, optional, or required
        # If disabled, do not set the attribute.
        if criterion.get('feedback') in ["optional", "required"]:
            criterion_el.set('feedback', criterion['feedback'])

        # Criterion options
        options_list = criterion.get('options', None)
        if isinstance(options_list, list):
            _serialize_options(criterion_el, options_list)


def _serialize_rubric(rubric_root, oa_block):
    """
    Serialize a rubric dictionary as XML, adding children to the XML
    with root node `rubric_root`.

    This is very liberal in what it accepts.  If the rubric dict persisted
    by the XBlock is invalid for some reason, we still want to generate XML
    so that Studio authors can fix the error.

    Args:
        oa_block (OpenAssessmentBlock): The OpenAssessmentBlock to serialize
        rubric_dict (dict): A dictionary representation of the rubric, of the form
            described in the serialized Rubric model (peer grading serializers).

    Returns:
        None
    """
    # Rubric prompt (default to empty text); None indicates no input element
    if oa_block.prompt is not None:
        prompt = etree.SubElement(rubric_root, 'prompt')
        prompt.text = unicode(oa_block.prompt)

    # Criteria
    criteria_list = oa_block.rubric_criteria

    if isinstance(criteria_list, list):
        _serialize_criteria(rubric_root, criteria_list)

    if oa_block.rubric_feedback_prompt is not None:
        feedback_prompt = etree.SubElement(rubric_root, 'feedbackprompt')
        feedback_prompt.text = unicode(oa_block.rubric_feedback_prompt)


def _parse_date(date_str):
    """
    Attempt to parse a date string into ISO format (without milliseconds)
    Returns `None` if this cannot be done.

    Args:
        date_str (str): The date string to parse.

    Returns:
        unicode in ISO format (without milliseconds) if the date string is
        parse-able. None if parsing fails.
    """
    try:
        # Get the date into ISO format
        parsed_date = dateutil.parser.parse(unicode(date_str)).replace(tzinfo=pytz.utc)
        formatted_date = parsed_date.strftime("%Y-%m-%dT%H:%M:%S")
        return unicode(formatted_date)
    except (TypeError, ValueError):
        return None


def _parse_boolean(boolean_str):
    """
    Attempt to parse a boolean string into a boolean value. Leniently accepts
    both 'True' and 'true', but is otherwise declared false.

    Args:
        boolean_str (unicode): The boolean string to parse.

    Returns:
        The boolean value of the string. True if the string equals 'True' or
        'true'
    """
    return boolean_str in ['True', 'true']


def _parse_options_xml(options_root):
    """
    Parse <options> element in the OpenAssessment XBlock's content XML.

    Args:
        options_root (lxml.etree.Element): The root of the tree.

    Returns:
        list of option dictionaries, as defined in the Rubric model of the peer grading app.

    Raises:
        UpdateFromXmlError: The XML definition is invalid or the XBlock could not be updated.
    """
    options_list = []
    order_num = 0

    for option in options_root.findall('option'):
        option_dict = dict()

        # Option order number (sequential)
        option_dict['order_num'] = order_num
        order_num += 1

        # Option points -- must be an integer!
        if 'points' in option.attrib:
            try:
                option_dict['points'] = int(option.get('points'))
            except ValueError:
                raise UpdateFromXmlError(_('The value for "points" must be an integer.'))
        else:
            raise UpdateFromXmlError(_('Every "option" element must contain a "points" attribute.'))

        # Option name
        option_name = option.find('name')
        if option_name is not None:
            option_dict['name'] = _safe_get_text(option_name)
        else:
            raise UpdateFromXmlError(_('Every "option" element must contain a "name" element.'))

        # Option explanation
        option_explanation = option.find('explanation')
        if option_explanation is not None:
            option_dict['explanation'] = _safe_get_text(option_explanation)
        else:
            raise UpdateFromXmlError(_('Every "option" element must contain an "explanation" element.'))

        # Add the options dictionary to the list
        options_list.append(option_dict)

    return options_list


def _parse_criteria_xml(criteria_root):
    """
    Parse <criteria> element in the OpenAssessment XBlock's content XML.

    Args:
        criteria_root (lxml.etree.Element): The root node of the tree.

    Returns:
        list of criteria dictionaries, as defined in the Rubric model of the peer grading app.

    Raises:
        UpdateFromXmlError: The XML definition is invalid or the XBlock could not be updated.
    """
    criteria_list = []
    order_num = 0

    for criterion in criteria_root.findall('criterion'):
        criterion_dict = dict()

        # Criterion order number (sequential)
        criterion_dict['order_num'] = order_num
        order_num += 1

        # Criterion name
        criterion_name = criterion.find('name')
        if criterion_name is not None:
            criterion_dict['name'] = _safe_get_text(criterion_name)
        else:
            raise UpdateFromXmlError(_('Every "criterion" element must contain a "name" element.'))

        # Criterion prompt
        criterion_prompt = criterion.find('prompt')
        if criterion_prompt is not None:
            criterion_dict['prompt'] = _safe_get_text(criterion_prompt)
        else:
            raise UpdateFromXmlError(_('Every "criterion" element must contain a "prompt" element.'))

        # Criterion feedback (disabled, optional, or required)
        criterion_feedback = criterion.get('feedback', 'disabled')
        if criterion_feedback in ['optional', 'disabled', 'required']:
            criterion_dict['feedback'] = criterion_feedback
        else:
            raise UpdateFromXmlError(_('Invalid value for "feedback" attribute: if specified, it must be set set to "optional" or "required".'))

        # Criterion options
        criterion_dict['options'] = _parse_options_xml(criterion)

        # Add the newly constructed criterion dict to the list
        criteria_list.append(criterion_dict)

    return criteria_list


def _parse_rubric_xml(rubric_root):
    """
    Parse <rubric> element in the OpenAssessment XBlock's content XML.

    Args:
        rubric_root (lxml.etree.Element): The root of the <rubric> node in the tree.
        validator (callable): Function that accepts a rubric dict and returns
            a boolean indicating whether the rubric is semantically valid
            and an error message string.

    Returns:
        dict, a serialized representation of a rubric, as defined by the peer grading serializers.

    Raises:
        UpdateFromXmlError: The XML definition is invalid or the XBlock could not be updated.
        InvalidRubricError: The rubric was not semantically valid.
    """
    rubric_dict = dict()

    # Rubric prompt
    prompt_el = rubric_root.find('prompt')
    if prompt_el is not None:
        rubric_dict['prompt'] = _safe_get_text(prompt_el)
    else:
        rubric_dict['prompt'] = None

    feedback_prompt_el = rubric_root.find('feedbackprompt')
    if feedback_prompt_el is not None:
        rubric_dict['feedbackprompt'] = _safe_get_text(feedback_prompt_el)
    else:
        rubric_dict['feedbackprompt'] = None

    # Criteria
    rubric_dict['criteria'] = _parse_criteria_xml(rubric_root)

    return rubric_dict


def _parse_examples_xml(examples):
    """
    Parse <example> (training examples) from the XML.

    Args:
        examples (list of lxml.etree.Element): The <example> elements to parse.

    Returns:
        list of example dicts

    Raises:
        UpdateFromXmlError

    """
    examples_list = []
    for example_el in examples:
        example_dict = dict()

        # Retrieve the answer from the training example
        answer_elements = example_el.findall('answer')
        if len(answer_elements) != 1:
            raise UpdateFromXmlError(_(u'Each "example" element must contain exactly one "answer" element'))
        example_dict['answer'] = _safe_get_text(answer_elements[0])

        # Retrieve the options selected from the training example
        example_dict['options_selected'] = []
        for select_el in example_el.findall('select'):
            if 'criterion' not in select_el.attrib:
                raise UpdateFromXmlError(_(u'Each "select" element must have a "criterion" attribute'))
            if 'option' not in select_el.attrib:
                raise UpdateFromXmlError(_(u'Each "select" element must have an "option" attribute'))

            example_dict['options_selected'].append({
                'criterion': unicode(select_el.get('criterion')),
                'option': unicode(select_el.get('option'))
            })

        examples_list.append(example_dict)

    return examples_list


def _parse_assessments_xml(assessments_root):
    """
    Parse the <assessments> element in the OpenAssessment XBlock's content XML.

    Args:
        assessments_root (lxml.etree.Element): The root of the <assessments> node in the tree.

    Returns:
        list of assessment dicts

    Raises:
        UpdateFromXmlError

    """
    assessments_list = []

    for assessment in assessments_root.findall('assessment'):

        assessment_dict = dict()

        # Assessment name
        if 'name' in assessment.attrib:
            assessment_dict['name'] = unicode(assessment.get('name'))
        else:
            raise UpdateFromXmlError(_('All "assessment" elements must contain a "name" element.'))

        # Assessment start
        if 'start' in assessment.attrib:
            # Example-based assessment is NOT allowed to have a start date
            if assessment_dict['name'] == 'example-based-assessment':
                raise UpdateFromXmlError(_('Example-based assessment cannot have a start date'))

            # Other assessment types CAN have a start date
            parsed_start = _parse_date(assessment.get('start'))
            if parsed_start is not None:
                assessment_dict['start'] = parsed_start
            else:
                raise UpdateFromXmlError(_('The date format in the "start" attribute is invalid. Make sure the date is formatted as YYYY-MM-DDTHH:MM:SS.'))
        else:
            assessment_dict['start'] = None

        # Assessment due
        if 'due' in assessment.attrib:
            # Example-based assessment is NOT allowed to have a due date
            if assessment_dict['name'] == 'example-based-assessment':
                raise UpdateFromXmlError(_('Example-based assessment cannot have a due date'))

            # Other assessment types CAN have a due date
            parsed_start = _parse_date(assessment.get('due'))
            if parsed_start is not None:
                assessment_dict['due'] = parsed_start
            else:
                raise UpdateFromXmlError(_('The date format in the "due" attribute is invalid. Make sure the date is formatted as YYYY-MM-DDTHH:MM:SS.'))
        else:
            assessment_dict['due'] = None

        # Assessment must_grade
        if 'must_grade' in assessment.attrib:
            try:
                assessment_dict['must_grade'] = int(assessment.get('must_grade'))
            except ValueError:
                raise UpdateFromXmlError(_('The "must_grade" value must be a positive integer.'))

        # Assessment must_be_graded_by
        if 'must_be_graded_by' in assessment.attrib:
            try:
                assessment_dict['must_be_graded_by'] = int(assessment.get('must_be_graded_by'))
            except ValueError:
                raise UpdateFromXmlError(_('The "must_be_graded_by" value must be a positive integer.'))

        # Training examples
        examples = assessment.findall('example')

        # Student training and AI Grading should always have examples set, even if it's an empty list.
        # (Validation rules, applied later, are responsible for
        # ensuring that users specify at least one example).
        # All assessments except for Student Training and AI (example-based-assessment) types ignore examples.
        if assessment_dict['name'] == 'student-training':
            assessment_dict['examples'] = _parse_examples_xml(examples)

        if assessment_dict['name'] == 'example-based-assessment':
            assessment_dict['examples'] = _parse_examples_xml(examples)
            assessment_dict['algorithm_id'] = unicode(assessment.get('algorithm_id', 'ease'))

        # Update the list of assessments
        assessments_list.append(assessment_dict)

    return assessments_list


def _serialize_training_examples(examples, assessment_el):
    """
    Serialize a training example to XML.

    Args:
        examples (list of dict): List of example dictionaries.
        assessment_el (lxml.etree.Element): The <assessment> XML element.

    Returns:
        None

    """
    for example_dict in examples:
        example_el = etree.SubElement(assessment_el, 'example')

        # Answer provided in the example (default to empty string)
        answer_el = etree.SubElement(example_el, 'answer')
        answer_el.text = unicode(example_dict.get('answer', ''))

        # Options selected from the rubric
        options_selected = example_dict.get('options_selected', [])
        for selected_dict in options_selected:
            select_el = etree.SubElement(example_el, 'select')
            select_el.set('criterion', unicode(selected_dict.get('criterion', '')))
            select_el.set('option', unicode(selected_dict.get('option', '')))


def serialize_content_to_xml(oa_block, root):
    """
    Serialize the OpenAssessment XBlock's content to XML.

    Args:
        oa_block (OpenAssessmentBlock): The open assessment block to serialize.
        root (etree.Element): The XML root node to update.

    Returns:
        etree.Element

    """
    root.tag = 'openassessment'

    # Set the submission start date
    if oa_block.submission_start is not None:
        root.set('submission_start', unicode(oa_block.submission_start))

    # Set submission due date
    if oa_block.submission_due is not None:
        root.set('submission_due', unicode(oa_block.submission_due))

    # Set leaderboard show
    if oa_block.leaderboard_show is not 0:
        root.set('leaderboard_show', unicode(str(oa_block.leaderboard_show)))

    if oa_block.allow_file_upload is not None:
        root.set('allow_file_upload', unicode(oa_block.allow_file_upload))

    # Open assessment displayed title
    title = etree.SubElement(root, 'title')
    title.text = unicode(oa_block.title)

    # Assessment list
    assessments_root = etree.SubElement(root, 'assessments')
    for assessment_dict in oa_block.rubric_assessments:

        assessment = etree.SubElement(assessments_root, 'assessment')

        # Set assessment attributes, defaulting to empty values
        assessment.set('name', unicode(assessment_dict.get('name', '')))

        if 'must_grade' in assessment_dict:
            assessment.set('must_grade', unicode(assessment_dict['must_grade']))

        if 'must_be_graded_by' in assessment_dict:
            assessment.set('must_be_graded_by', unicode(assessment_dict['must_be_graded_by']))

        if assessment_dict.get('start') is not None:
            assessment.set('start', unicode(assessment_dict['start']))

        if assessment_dict.get('due') is not None:
            assessment.set('due', unicode(assessment_dict['due']))

        # Training examples
        examples = assessment_dict.get('examples', [])
        if not isinstance(examples, list):
            examples = []
        _serialize_training_examples(examples, assessment)

        if assessment_dict.get('algorithm_id') is not None:
            assessment.set('algorithm_id', unicode(assessment_dict['algorithm_id']))

    # Rubric
    rubric_root = etree.SubElement(root, 'rubric')
    _serialize_rubric(rubric_root, oa_block)


def serialize_content(oa_block):
    """
    Serialize the OpenAssessment XBlock's content to an XML string.

    Args:
        oa_block (OpenAssessmentBlock): The open assessment block to serialize.

    Returns:
        xml (unicode)
    """
    root = etree.Element('openassessment')
    serialize_content_to_xml(oa_block, root)

    # Return a UTF-8 representation of the XML
    return etree.tostring(root, pretty_print=True, encoding='utf-8')


DEFAULT_VALIDATOR = lambda *args: (True, '')

def update_from_xml(oa_block, root, validator=DEFAULT_VALIDATOR):
    """
    Update the OpenAssessment XBlock's content from an XML definition.

    We need to be strict about the XML we accept, to avoid setting
    the XBlock to an invalid state (which will then be persisted).

    Args:
        oa_block (OpenAssessmentBlock): The open assessment block to update.
        root (lxml.etree.Element): The XML definition of the XBlock's content.

    Keyword Arguments:
        validator(callable): Function of the form:
            (rubric_dict, submission_dict, assessments) -> (bool, unicode)
            where the returned bool indicates whether the XML is semantically valid,
            and the returned unicode is an error message.
            `rubric_dict` is a serialized Rubric model
            `submission_dict` contains a single key "due" which is an ISO-formatted date string.
            `assessments` is a list of serialized Assessment models.

    Returns:
        OpenAssessmentBlock

    Raises:
        UpdateFromXmlError: The XML definition is invalid or the XBlock could not be updated.
        ValidationError: The validator indicated that the XML was not semantically valid.
    """

    # Check that the root has the correct tag
    if root.tag != 'openassessment':
        raise UpdateFromXmlError(_('Every open assessment problem must contain an "openassessment" element.'))

    # Retrieve the start date for the submission
    # Set it to None by default; we will update it to the latest start date later on
    submission_start = None
    if 'submission_start' in root.attrib:
        submission_start = _parse_date(unicode(root.attrib['submission_start']))
        if submission_start is None:
            raise UpdateFromXmlError(_('The format for the submission start date is invalid. Make sure the date is formatted as YYYY-MM-DDTHH:MM:SS.'))

    # Retrieve the due date for the submission
    # Set it to None by default; we will update it to the earliest deadline later on
    submission_due = None
    if 'submission_due' in root.attrib:
        submission_due = _parse_date(unicode(root.attrib['submission_due']))
        if submission_due is None:
            raise UpdateFromXmlError(_('The format for the submission due date is invalid. Make sure the date is formatted as YYYY-MM-DDTHH:MM:SS.'))

    allow_file_upload = False
    if 'allow_file_upload' in root.attrib:
        allow_file_upload = _parse_boolean(unicode(root.attrib['allow_file_upload']))

    # Retrieve the title
    title_el = root.find('title')
    if title_el is None:
        raise UpdateFromXmlError(_('Every assessment must contain a "title" element.'))
    else:
        title = _safe_get_text(title_el)

    # Retrieve the rubric
    rubric_el = root.find('rubric')
    if rubric_el is None:
        raise UpdateFromXmlError(_('Every assessment must contain a "rubric" element.'))
    else:
        rubric = _parse_rubric_xml(rubric_el)

    # Retrieve the leaderboard if it exists, otherwise set it to 0
    leaderboard_show = 0
    if 'leaderboard_show' in root.attrib:
        try:
            leaderboard_show = int(root.attrib['leaderboard_show'])
            if leaderboard_show < 1:
                raise UpdateFromXmlError(_('The leaderboard must have a positive integer value.'))
        except ValueError:
            raise UpdateFromXmlError(_('The leaderboard must have an integer value.'))

    # Retrieve the assessments
    assessments_el = root.find('assessments')
    if assessments_el is None:
        raise UpdateFromXmlError(_('Every assessment must contain an "assessments" element.'))
    else:
        assessments = _parse_assessments_xml(assessments_el)

    # Validate
    success, msg = validator(rubric, {'due': submission_due}, assessments)
    if not success:
        raise ValidationError(msg)

    # If we've gotten this far, then we've successfully parsed the XML
    # and validated the contents.  At long last, we can safely update the XBlock.
    oa_block.title = title
<<<<<<< HEAD
    oa_block.leaderboard_show = leaderboard_show
=======
    oa_block.display_name = title
>>>>>>> 0e7cdfd3
    oa_block.prompt = rubric['prompt']
    oa_block.rubric_criteria = rubric['criteria']
    oa_block.rubric_assessments = assessments
    oa_block.rubric_feedback_prompt = rubric['feedbackprompt']
    oa_block.submission_start = submission_start
    oa_block.submission_due = submission_due
    oa_block.allow_file_upload = allow_file_upload

    return oa_block


def update_from_xml_str(oa_block, xml, **kwargs):
    """
    Update the OpenAssessment XBlock's content from an XML string definition.
    Parses the string using a library that avoids some known security vulnerabilities in etree.

    Args:
        oa_block (OpenAssessmentBlock): The open assessment block to update.
        xml (unicode): The XML definition of the XBlock's content.

    Keyword Arguments:
        same as `update_from_xml`

    Returns:
        OpenAssessmentBlock

    Raises:
        UpdateFromXmlError: The XML definition is invalid or the XBlock could not be updated.
        InvalidRubricError: The rubric was not semantically valid.
        InvalidAssessmentsError: The assessments are not semantically valid.
    """
    # Parse the XML content definition
    # Use the defusedxml library implementation to avoid known security vulnerabilities in ElementTree:
    # http://docs.python.org/2/library/xml.html#xml-vulnerabilities
    try:
        root = safe_etree.fromstring(xml.encode('utf-8'))
    except (ValueError, safe_etree.ParseError):
        raise UpdateFromXmlError(_("An error occurred while parsing the XML content."))

    return update_from_xml(oa_block, root, **kwargs)<|MERGE_RESOLUTION|>--- conflicted
+++ resolved
@@ -673,11 +673,7 @@
     # If we've gotten this far, then we've successfully parsed the XML
     # and validated the contents.  At long last, we can safely update the XBlock.
     oa_block.title = title
-<<<<<<< HEAD
-    oa_block.leaderboard_show = leaderboard_show
-=======
     oa_block.display_name = title
->>>>>>> 0e7cdfd3
     oa_block.prompt = rubric['prompt']
     oa_block.rubric_criteria = rubric['criteria']
     oa_block.rubric_assessments = assessments
@@ -685,6 +681,7 @@
     oa_block.submission_start = submission_start
     oa_block.submission_due = submission_due
     oa_block.allow_file_upload = allow_file_upload
+    oa_block.leaderboard_show = leaderboard_show
 
     return oa_block
 
