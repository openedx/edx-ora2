"""
Initialization Information for Open Assessment Module
"""

<<<<<<< HEAD
__version__ = '6.15.0'
=======
__version__ = '6.14.8'
>>>>>>> 2283906a
<|MERGE_RESOLUTION|>--- conflicted
+++ resolved
@@ -2,8 +2,4 @@
 Initialization Information for Open Assessment Module
 """
 
-<<<<<<< HEAD
 __version__ = '6.15.0'
-=======
-__version__ = '6.14.8'
->>>>>>> 2283906a
