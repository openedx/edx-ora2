--- conflicted
+++ resolved
@@ -66,16 +66,7 @@
     an after the fact recording of the last known state of that information so
     we can search easily.
     """
-<<<<<<< HEAD
-    STEPS = [
-        "peer",  # User needs to assess peer submissions
-        "self",  # User needs to assess themselves
-        "training",  # User needs to practice grading using example essays
-        "ai",  # User submission will be graded by AI.
-    ]
-=======
     STEPS = ASSESSMENT_API_DICT.keys()
->>>>>>> b108083b
 
     STATUSES = [
         "waiting",  # User has done all necessary assessment but hasn't been
@@ -115,16 +106,26 @@
         status_dict = {}
         steps = self._get_steps()
         for step in steps:
-            status_dict[step.name] = {
-                "complete": step.api().submitter_is_finished(
-                    self.submission_uuid,
-                    assessment_requirements.get(step.name, {})
-                ),
-                "graded": step.api().assessment_is_finished(
-                    self.submission_uuid,
-                    assessment_requirements.get(step.name, {})
-                ),
-            }
+            api = step.api()
+            if api is not None:
+                # If an assessment module does not define these functions,
+                # default to True -- that is, automatically assume that the user has
+                # met the requirements.  This prevents students from getting "stuck"
+                # in the workflow in the event of a rollback that removes a step
+                # from the problem definition.
+                submitter_finished_func = getattr(api, 'submitter_is_finished', lambda submission_uuid, reqs: True)
+                assessment_finished_func = getattr(api, 'assessment_is_finished', lambda submission_uuid, reqs: True)
+
+                status_dict[step.name] = {
+                    "complete": submitter_finished_func(
+                        self.submission_uuid,
+                        assessment_requirements.get(step.name, {})
+                    ),
+                    "graded": assessment_finished_func(
+                        self.submission_uuid,
+                        assessment_requirements.get(step.name, {})
+                    ),
+                }
         return status_dict
 
     def update_from_assessments(self, assessment_requirements):
@@ -153,13 +154,6 @@
                 updates the problem definition.
 
         """
-<<<<<<< HEAD
-        from openassessment.assessment.api import ai as ai_api
-        from openassessment.assessment.api import peer as peer_api
-        from openassessment.assessment.api import self as self_api
-
-=======
->>>>>>> b108083b
         # If we're done, we're done -- it doesn't matter if requirements have
         # changed because we've already written a score.
         if self.status == self.STATUS.done:
@@ -196,19 +190,7 @@
             # very simple rule for this -- we iterate through the
             # assessment APIs in priority order and use the first reported score.
             score = None
-<<<<<<< HEAD
-            if self.STATUS.peer in step_names:
-                score = peer_api.get_score(
-                    self.submission_uuid,
-                    assessment_requirements[self.STATUS.peer]
-                )
-            elif self.STATUS.self in step_names:
-                score = self_api.get_score(self.submission_uuid, {})
-            elif self.STATUS.ai in step_names:
-                score = ai_api.get_score(self.submission_uuid, {})
-=======
             for assessment_step_name in ASSESSMENT_SCORE_PRIORITY:
->>>>>>> b108083b
 
                 # Check if the problem contains this assessment type
                 assessment_step = step_for_name.get(assessment_step_name)
@@ -304,23 +286,6 @@
         This relies on Django settings to map step names to
         the assessment API implementation.
         """
-<<<<<<< HEAD
-        from openassessment.assessment.api import ai as ai_api
-        from openassessment.assessment.api import peer as peer_api
-        from openassessment.assessment.api import self as self_api
-        from openassessment.assessment.api import student_training
-        api = None
-        if self.name == AssessmentWorkflow.STATUS.self:
-            api = self_api
-        elif self.name == AssessmentWorkflow.STATUS.peer:
-            api = peer_api
-        elif self.name == AssessmentWorkflow.STATUS.training:
-            api = student_training
-        elif self.name == AssessmentWorkflow.STATUS.ai:
-            api = ai_api
-
-        return api
-=======
         # We retrieve the settings in-line here (rather than using the
         # top-level constant), so that @override_settings will work
         # in the test suite.
@@ -342,7 +307,6 @@
             ).format(self.name)
             logger.warning(msg)
             return None
->>>>>>> b108083b
 
     def update(self, submission_uuid, assessment_requirements):
         """
