{% load i18n %}
{% load tz %}
{% spaceless %}
{% block list_item %}
<li id="openassessment__self-assessment__{{ xblock_id }}"
    class="openassessment__steps__step step--self-assessment is--showing is--in-progress ui-slidable__container {% if allow_latex %}allow--latex{%endif%}"
    tabindex="-1">
{% endblock %}

    <header class="step__header ui-slidable__control">
       <h4 class="step__title">
            {% block button %}
            <button class="ui-slidable" aria-expanded="true" id="oa_self_{{ xblock_id }}" aria-controls="oa_self_{{ xblock_id }}_content">
            {% endblock %}
                <span class="step__counter"></span>
                <span class="wrapper--copy">
                    <span class="step__label">{% trans "Assess Your Response" %}</span>
                    {% if self_start %}
                    <span class="step__deadline">
                        {# Translators: This string displays a date to the user, then tells them the time until that date.  Example: "available August 13th, 2014 (in 5 days and 45 minutes)" #}
                        {% blocktrans with start_date=self_start|timezone:time_zone|date:"N j, Y H:i e" time_until=self_start|timeuntil %}available <span class="date">{{ start_date }} (in {{ time_until }})</span>{% endblocktrans %}
                    </span>
                    {% elif self_due %}
                    <span class="step__deadline">
                        {# Translators: This string displays a date to the user, then tells them the time until that date.  Example: "due August 13th, 2014 (in 5 days and 45 minutes)" #}
                        {% blocktrans with due_date=self_due|timezone:time_zone|date:"N j, Y H:i e" time_until=self_due|timeuntil %}due <span class="date">{{ due_date }} (in {{ time_until }})</span>{% endblocktrans %}
                    </span>
                    {% endif %}
                </span>
            </button>

            {% block title %}
            <span class="step__status">
              <span class="step__status__value">
                  <span class="copy">{% trans "In Progress" %}</span>
              </span>
            </span>
            {% endblock %}
       </h4>
    </header>

    {% block body %}
    <div class="ui-slidable__content" aria-labelledby="oa_self_{{ xblock_id }}" id="oa_self_{{ xblock_id }}_content">
        <div class="wrapper--step__content">
            <div class="step__content">
<<<<<<< HEAD
                <article class="self-assessment__display" id="self-assessment">
                    <header class="self-assessment__display__header">
                        <h3 class="self-assessment__display__title">{% trans "Your Response" %}</h3>
                    </header>

                    {% trans "Your response to the question above:" as your_response_trans %}
                    {% include "openassessmentblock/oa_submission_answer.html" with answer=self_submission.answer answer_text_label=your_response_trans %}

                    {% trans "Associated File" as header_trans %}
                    {% include "openassessmentblock/oa_uploaded_file.html" with file_upload_type=file_upload_type file_url=self_file_url header=header_trans class_prefix="self-assessment" %}
=======
                <article class="self-assessment__display">
                    {% trans "Your response" as translated_label %}
                    {% include "openassessmentblock/oa_submission_answer.html" with answer=self_submission.answer answer_text_label=translated_label %}

                    {% trans "Associated File" as translated_header %}
                    {% include "openassessmentblock/oa_uploaded_file.html" with file_upload_type=file_upload_type file_url=self_file_url header=translated_header class_prefix="self-assessment" %}
>>>>>>> 651d0ea5
                </article>

                <form class="self-assessment--001__assessment self-assessment__assessment" method="post">
                    {% include "openassessmentblock/oa_rubric.html" with rubric_type="self" submission=self_submission %}
                </form>
            </div>

            <div class="step__actions">
                <div class="message message--inline message--error message--error-server" tabindex="-1">
                    <h5 class="message__title">{% trans "We could not submit your assessment" %}</h5>
                    <div class="message__content"></div>
                </div>

                <ul class="list list--actions">
                    <li class="list--actions__item">
                        <button type="submit" class="self-assessment--001__assessment__submit action action--submit" disabled>
                            {% trans "Submit your assessment" %}
                        </button>
                    </li>
                </ul>
            </div>
        </div>
    </div>
    {% endblock %}
</li>
{% endspaceless %}<|MERGE_RESOLUTION|>--- conflicted
+++ resolved
@@ -43,25 +43,12 @@
     <div class="ui-slidable__content" aria-labelledby="oa_self_{{ xblock_id }}" id="oa_self_{{ xblock_id }}_content">
         <div class="wrapper--step__content">
             <div class="step__content">
-<<<<<<< HEAD
-                <article class="self-assessment__display" id="self-assessment">
-                    <header class="self-assessment__display__header">
-                        <h3 class="self-assessment__display__title">{% trans "Your Response" %}</h3>
-                    </header>
-
-                    {% trans "Your response to the question above:" as your_response_trans %}
-                    {% include "openassessmentblock/oa_submission_answer.html" with answer=self_submission.answer answer_text_label=your_response_trans %}
-
-                    {% trans "Associated File" as header_trans %}
-                    {% include "openassessmentblock/oa_uploaded_file.html" with file_upload_type=file_upload_type file_url=self_file_url header=header_trans class_prefix="self-assessment" %}
-=======
                 <article class="self-assessment__display">
                     {% trans "Your response" as translated_label %}
                     {% include "openassessmentblock/oa_submission_answer.html" with answer=self_submission.answer answer_text_label=translated_label %}
 
                     {% trans "Associated File" as translated_header %}
                     {% include "openassessmentblock/oa_uploaded_file.html" with file_upload_type=file_upload_type file_url=self_file_url header=translated_header class_prefix="self-assessment" %}
->>>>>>> 651d0ea5
                 </article>
 
                 <form class="self-assessment--001__assessment self-assessment__assessment" method="post">
