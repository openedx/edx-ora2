"""
Tests the Open Assessment XBlock functionality.
"""
import json

from django.test import TestCase
from mock import patch
from workbench.runtime import WorkbenchRuntime
import webob

from openassessment.xblock.submission_mixin import SubmissionMixin
from submissions import api as sub_api
from submissions.api import SubmissionRequestError, SubmissionInternalError

RUBRIC_CONFIG = """
    <openassessment start="2014-12-19T23:00-7:00" due="2014-12-21T23:00-7:00">
        <prompt>
            Given the state of the world today, what do you think should be done to
            combat poverty? Please answer in a short essay of 200-300 words.
        </prompt>
        <rubric>
            Read for conciseness, clarity of thought, and form.
            <criterion name="concise">
                How concise is it?
                <option val="0">Neal Stephenson (late)</option>
                <option val="1">HP Lovecraft</option>
                <option val="3">Robert Heinlein</option>
                <option val="4">Neal Stephenson (early)</option>
                <option val="5">Earnest Hemingway</option>
            </criterion>
            <criterion name="clearheaded">
                How clear is the thinking?
                <option val="0">Yogi Berra</option>
                <option val="1">Hunter S. Thompson</option>
                <option val="2">Robert Heinlein</option>
                <option val="3">Isaac Asimov</option>
                <option val="10">Spock</option>
            </criterion>
            <criterion name="form">
                Lastly, how is it's form? Punctuation, grammar, and spelling all count.
                <option val="0">lolcats</option>
                <option val="1">Facebook</option>
                <option val="2">Reddit</option>
                <option val="3">metafilter</option>
                <option val="4">Usenet, 1996</option>
                <option val="5">The Elements of Style</option>
            </criterion>
        </rubric>
        <assessments>
            <peer-assessment name="peer-assessment"
              start="2014-12-20T19:00-7:00"
              due="2014-12-21T22:22-7:00"
              must_grade="5"
              must_be_graded_by="3" />
            <self-assessment/>
        </assessments>
    </openassessment>
"""


class TestOpenAssessment(TestCase):

    runtime = None
    assessment = None

    def setUp(self):
        self.runtime = WorkbenchRuntime()
        self.runtime.user_id = "Bob"
        assessment_id = self.runtime.parse_xml_string(
            RUBRIC_CONFIG, self.runtime.id_generator)
        self.assessment = self.runtime.get_block(assessment_id)
        self.default_json_submission = json.dumps({"submission": "This is my answer to this test question!"})

    def make_request(self, body):
        """Mock request method."""
        request = webob.Request({})
        request.body = body
        return request

    def test_submit_submission(self):
        """XBlock accepts response, returns true on success"""
        # This one should pass because we haven't submitted before
        resp = self.runtime.handle(
            self.assessment, 'submit',
            self.make_request(self.default_json_submission)
        )
        result = json.loads(resp.body)
        self.assertTrue(result[0])

<<<<<<< HEAD
    @patch.object(sub_api, 'create_submission')
=======
    def test_submission_multisubmit_failure(self):
        """XBlock returns true on first, false on second submission"""
        # We don't care about return value of first one
        resp = self.runtime.handle(
            self.assessment, 'submit',
            self.make_request(self.default_json_submission)
        )
        # This one should fail becaus we're not allowed to submit multiple times
        resp = self.runtime.handle(
            self.assessment, 'submit',
            self.make_request(self.default_json_submission)
        )
        result = json.loads(resp.body)
        self.assertFalse(result[0])
        self.assertEqual(result[1], "ENOMULTI")
        self.assertEqual(result[2], self.assessment.submit_errors["ENOMULTI"])

    @patch.object(api, 'create_submission')
>>>>>>> b491ad87
    def test_submission_general_failure(self, mock_submit):
        """Internal errors return some code for submission failure."""
        mock_submit.side_effect = SubmissionInternalError("Cat on fire.")
        resp = self.runtime.handle(
            self.assessment, 'submit',
            self.make_request(self.default_json_submission)
        )
        result = json.loads(resp.body)
        self.assertFalse(result[0])
        self.assertEqual(result[1], "EUNKNOWN")
        self.assertEqual(result[2], SubmissionMixin().submit_errors["EUNKNOWN"])

    @patch.object(sub_api, 'create_submission')
    def test_submission_API_failure(self, mock_submit):
        """API usage errors return code and meaningful message."""
        mock_submit.side_effect = SubmissionRequestError("Cat on fire.")
        resp = self.runtime.handle(
            self.assessment, 'submit',
            self.make_request(self.default_json_submission)
        )
        result = json.loads(resp.body)
        self.assertFalse(result[0])
        self.assertEqual(result[1], "EBADFORM")
        self.assertEqual(result[2], "Cat on fire.")

    def test_load_student_view(self):
        """OA XBlock returns some HTML to the user.

        View basic test for verifying we're returned some HTML about the
        Open Assessment XBlock. We don't want to match too heavily against the
        contents.
        """
        xblock_fragment = self.runtime.render(self.assessment, "student_view")
        self.assertTrue(xblock_fragment.body_html().find("Openassessmentblock"))
<|MERGE_RESOLUTION|>--- conflicted
+++ resolved
@@ -87,9 +87,6 @@
         result = json.loads(resp.body)
         self.assertTrue(result[0])
 
-<<<<<<< HEAD
-    @patch.object(sub_api, 'create_submission')
-=======
     def test_submission_multisubmit_failure(self):
         """XBlock returns true on first, false on second submission"""
         # We don't care about return value of first one
@@ -107,8 +104,7 @@
         self.assertEqual(result[1], "ENOMULTI")
         self.assertEqual(result[2], self.assessment.submit_errors["ENOMULTI"])
 
-    @patch.object(api, 'create_submission')
->>>>>>> b491ad87
+    @patch.object(sub_api, 'create_submission')
     def test_submission_general_failure(self, mock_submit):
         """Internal errors return some code for submission failure."""
         mock_submit.side_effect = SubmissionInternalError("Cat on fire.")
