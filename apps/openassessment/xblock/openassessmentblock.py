"""An XBlock where students can read a question and compose their response"""

import datetime
import pkg_resources

from django.template.context import Context
from django.template.loader import get_template
from webob import Response

from xblock.core import XBlock
from xblock.fields import List, Scope, String
from xblock.fragment import Fragment
<<<<<<< HEAD
from openassessment.xblock.peer_assessment_mixin import PeerAssessmentMixin
from openassessment.xblock.self_assessment_mixin import SelfAssessmentMixin
from openassessment.xblock.submission_mixin import SubmissionMixin
from openassessment.xblock.ui_models import PeerAssessmentUIModel

=======

from submissions import api as submissions_api
from openassessment.peer import api as peer_api
>>>>>>> 4053e448
from scenario_parser import ScenarioParser

DEFAULT_PROMPT = """
    Censorship in the Libraries

    'All of us can think of a book that we hope none of our children or any
    other children have taken off the shelf. But if I have the right to remove
    that book from the shelf -- that work I abhor -- then you also have exactly
    the same right and so does everyone else. And then we have no books left on
    the shelf for any of us.' --Katherine Paterson, Author

    Write a persuasive essay to a newspaper reflecting your views on censorship
    in libraries. Do you believe that certain materials, such as books, music,
    movies, magazines, etc., should be removed from the shelves if they are
    found offensive? Support your position with convincing arguments from your
    own experience, observations, and/or reading.
"""

DEFAULT_RUBRIC_INSTRUCTIONS = "Read for conciseness, clarity of thought, and form."

DEFAULT_RUBRIC_CRITERIA = [
    {
        'name': "Ideas",
        'instructions': "Determine if there is a unifying theme or main idea.",
        'total_value': 5,
        'options': [
            (0, "Poor", """Difficult for the reader to discern the main idea.
                Too brief or too repetitive to establish or maintain a focus.""",),
            (3, "Fair", """Presents a unifying theme or main idea, but may
                include minor tangents.  Stays somewhat focused on topic and
                task.""",),
            (5, "Good", """Presents a unifying theme or main idea without going
                off on tangents.  Stays completely focused on topic and task.""",),
        ],
    },
    {
        'name': "Content",
        'instructions': "Assess the content of the submission",
        'total_value': 5,
        'options': [
            (0, "Poor", """Includes little information with few or no details or
                unrelated details.  Unsuccessful in attempts to explore any
                facets of the topic.""",),
            (1, "Fair", """Includes little information and few or no details.
                Explores only one or two facets of the topic.""",),
            (3, "Good", """Includes sufficient information and supporting
                details. (Details may not be fully developed; ideas may be
                listed.)  Explores some facets of the topic.""",),
            (5, "Excellent", """Includes in-depth information and exceptional
                supporting details that are fully developed.  Explores all
                facets of the topic.""",),
        ],
    },
    {
        'name': "Organization",
        'instructions': "Determine if the submission is well organized.",
        'total_value': 2,
        'options': [
            (0, "Poor", """Ideas organized illogically, transitions weak, and
                response difficult to follow.""",),
            (1, "Fair", """Attempts to logically organize ideas.  Attempts to
                progress in an order that enhances meaning, and demonstrates use
                of transitions.""",),
            (2, "Good", """Ideas organized logically.  Progresses in an order
                that enhances meaning.  Includes smooth transitions.""",),
        ],
    },
    {
        'name': "Style",
        'instructions': "Read for style.",
        'total_value': 2,
        'options': [
            (0, "Poor", """Contains limited vocabulary, with many words used
                incorrectly.  Demonstrates problems with sentence patterns.""",),
            (1, "Fair", """Contains basic vocabulary, with words that are
                predictable and common.  Contains mostly simple sentences
                (although there may be an attempt at more varied sentence
                patterns).""",),
            (2, "Good", """Includes vocabulary to make explanations detailed and
                precise.  Includes varied sentence patterns, including complex
                sentences.""",),
        ],
    },
    {
        'name': "Voice",
        'instructions': "Read for style.",
        'total_value': 2,
        'options': [
            (0, "Poor", """Demonstrates language and tone that may be
                inappropriate to task and reader.""",),
            (1, "Fair", """Demonstrates an attempt to adjust language and tone
                to task and reader.""",),
            (2, "Good", """Demonstrates effective adjustment of language and
                tone to task and reader.""",),
        ],
    }
]

DEFAULT_PEER_ASSESSMENT = PeerAssessmentUIModel()
DEFAULT_PEER_ASSESSMENT.name = "peer-assessment"
DEFAULT_PEER_ASSESSMENT.start_datetime = datetime.datetime.now().isoformat()
DEFAULT_PEER_ASSESSMENT.must_grade = 5
DEFAULT_PEER_ASSESSMENT.must_be_graded_by = 3

DEFAULT_ASSESSMENT_MODULES = [
    DEFAULT_PEER_ASSESSMENT,
]


<<<<<<< HEAD
def load(path):
    """Handy helper for getting resources from our kit."""
    data = pkg_resources.resource_string(__name__, path)
    return data.decode("utf8")

=======
    start_datetime = String(default=datetime.datetime.now().isoformat(), scope=Scope.content, help="ISO-8601 formatted string representing the start date of this assignment.")
    due_datetime = String(default=None, scope=Scope.content, help="ISO-8601 formatted string representing the end date of this assignment.")
    prompt = String( default=DEFAULT_PROMPT, scope=Scope.content, help="A prompt to display to a student (plain text).")
    rubric = List( default=[], scope=Scope.content, help="Instructions and criteria for students giving feedback.")
    rubric_instructions = String( default=DEFAULT_RUBRIC_INSTRUCTIONS, scope=Scope.content, help="Instructions for self and peer assessment.")
    rubric_criteria = List(default=DEFAULT_RUBRIC_CRITERIA, scope=Scope.content, help="The different parts of grading for students giving feedback.")
    rubric_evals = List(default=DEFAULT_EVAL_MODULES, scope=Scope.content, help="The requested set of evaluations and the order in which to apply them.")
    course_id = String( default=u"TestCourse", scope=Scope.content, help="The course_id associated with this prompt (until we can get it from runtime).",)

    submit_errors = {     # Reported to user sometimes, and useful in tests
              'ENOSUB':   'API submission is unrequested',
              'ENODATA':  'API returned an empty response',
              'EBADFORM': 'API Submission Request Error',
              'EUNKNOWN': 'API returned unclassified exception',
              'ENOMULTI': 'Multiple submissions are not allowed for this item',
    }
>>>>>>> 4053e448

class OpenAssessmentBlock(XBlock, SubmissionMixin, PeerAssessmentMixin, SelfAssessmentMixin):
    """Displays a question and gives an area where students can compose a response."""

    start_datetime = String(
        default=datetime.datetime.now().isoformat(),
        scope=Scope.content,
        help="ISO-8601 formatted string representing the start date of this assignment."
    )
    due_datetime = String(
        default=None,
        scope=Scope.content,
        help="ISO-8601 formatted string representing the end date of this assignment."
    )

    title = String(
        default="",
        scope=Scope.content,
        help="A title to display to a student (plain text)."
    )
    prompt = String(
        default=DEFAULT_PROMPT,
        scope=Scope.content,
        help="A prompt to display to a student (plain text)."
    )
    rubric = List(
        default=[],
        scope=Scope.content,
        help="Instructions and criteria for students giving feedback."
    )
    rubric_instructions = String(
        default=DEFAULT_RUBRIC_INSTRUCTIONS,
        scope=Scope.content,
        help="Instructions for self and peer assessment."
    )
    rubric_criteria = List(
        default=DEFAULT_RUBRIC_CRITERIA,
        scope=Scope.content,
        help="The different parts of grading for students giving feedback."
    )
    rubric_assessments = List(
        default=DEFAULT_ASSESSMENT_MODULES,
        scope=Scope.content,
        help="The requested set of assessments and the order in which to apply them."
    )
    course_id = String(
        default=u"TestCourse",
        scope=Scope.content,
        help="The course_id associated with this prompt (until we can get it from runtime).",
    )

    def get_xblock_trace(self):
        """Uniquely identify this xblock by context.

        Every XBlock has a scope_ids, which is a NamedTuple describing
        important contextual information. Per @nedbat, the usage_id attribute
        uniquely identifies this block in this course, and the user_id uniquely
        identifies this student. With the two of them, we can trace all the
        interactions emanating from this interaction.

        Useful for logging, debugging, and uniqueification."""
        return self.scope_ids.usage_id, self.scope_ids.user_id

    def get_student_item_dict(self):
        """Create a student_item_dict from our surrounding context.

        See also: submissions.api for details.
        """
        item_id, student_id = self.get_xblock_trace()
        student_item_dict = dict(
            student_id=student_id,
            item_id=item_id,
            course_id=self.course_id,
            item_type='openassessment'      # XXX: Is this the tag we want? Why?
        )
        return student_item_dict

    def student_view(self, context=None):
<<<<<<< HEAD
        """The main view of OpenAssessmentBlock, displayed when viewing courses.
        """

        trace = self.get_xblock_trace()
        student_item_dict = self.get_student_item_dict()

        grade_state = self.get_grade_state()
        # All data we intend to pass to the front end.
        context_dict = {
            "xblock_trace": trace,
            "title": self.title,
            "question": self.prompt,
            "rubric_instructions": self.rubric_instructions,
            "rubric_criteria": self.rubric_criteria,
            "rubric_assessments": [assessment.create_ui_model() for assessment in self.rubric_assessments],
            "grade_state": grade_state,
=======
        """The main view of OpenAssessmentBlock, displayed when viewing courses."""
        # XXX: For the moment, the initializations and if/else tree below
        #      embody a rough-and-ready workflow, which will be replaced in the
        #      beatific future of a proper workflow module. Probably. HACK

        trace = self._get_xblock_trace()
        student_item_dict = self._get_student_item_dict()
        # This user's most recent previous submission
        user_submission = self._get_user_submission(student_item_dict)
        # This score for this user's user_submission
        user_score = self._get_submission_score(student_item_dict, user_submission)

        peer_eval = self._hack_get_eval()   # HACK: Replace with proper workflow.
        peer_submission = self._get_peer_submission(student_item_dict, peer_eval)

        if user_submission and peer_submission:
            # We've submitted, but not finished assessing. Do assessments.
            return self.show_assessment_html(peer_submission, trace)
        elif user_submission:
            # We've submitted, but there's no assesing to do yet.
            return self.show_check_back_html(user_score)
        else:
            # We haven't submitted, so do that first.
            # XXX: In future, we'll support multiple submission and this will be wrong
            return self.show_submission_html(trace)

    @staticmethod
    def _get_user_submission(student_item_dict):
        """Return the most recent submission, if any, by user in student_item_dict"""
        submissions = []
        try:
            submissions = submissions_api.get_submissions(student_item_dict)
        except submissions_api.SubmissionRequestError:
            # This error is actually ok.
            pass
        return submissions[0] if submissions else None

    @staticmethod
    def _get_submission_score(student_item_dict, submission=False):
        """Return the most recent score, if any, for student item"""
        scores = False
        if submission:
            scores = submissions_api.get_score(student_item_dict)
        return scores[0] if scores else None

    @staticmethod
    def _get_peer_submission(student_item_dict, peer_eval):
        """Return a peer submission, if any, for user to assess"""
        peer_submission = None
        try:
            peer_submission = peer_api.get_submission_to_evaluate(student_item_dict, peer_eval["must_be_graded_by"])
        except peer_api.PeerEvaluationWorkflowError:
            # Additional HACK: Without proper workflow, there may not be the
            # correct information to complete the request for a peer submission.
            # This error should be handled properly once we have a workflow API.
            pass
        return peer_submission

    def show_check_back_html(self, user_score=None):
        """Return HTML saying no peer work to assess, check back later."""
        # This looks awful on purpose; XXX: should fix as shiny lands
        html = ""
        if user_score:
            html = u"<div>You've received the following score: %s/%s.</div" % (user_score['points_earned'],
                                                                               user_score['points_possible'])
        html += u"<div>There are no submissions to review. Check back soon.</div>"
        return Fragment(html)

    def show_assessment_html(self, peer_submission, user_score=None, trace=None):
        """Return HTML for rubric display and assessment solicitation."""
        # Submits to assess handler
        load = self._load
        html = Template(load("static/html/oa_rubric.html"),
                        default_filters=mako_default_filters,
                        input_encoding='utf-8',
                       )
        frag = Fragment(html.render_unicode(
                                            xblock_trace=trace,
                                            peer_submission=peer_submission,
                                            rubric_instructions=self.rubric_instructions,
                                            rubric_criteria=self.rubric_criteria,
                                            user_score=user_score
                                           ))
        frag.add_css(load("static/css/openassessment.css"))
        frag.add_javascript(load("static/js/src/oa_assessment.js"))
        frag.initialize_js('OpenAssessmentBlock')
        return frag

    def show_submission_html(self, trace=None):
        """Return HTML for the page prompting the user and soliciting submissions."""
        # Submits to submission handler
        load = self._load
        html = Template(load("static/html/oa_submission.html"),
                        default_filters=mako_default_filters,
                        input_encoding='utf-8',
                       )
        frag = Fragment(html.render_unicode(xblock_trace=trace, question=self.prompt))
        frag.add_css(load("static/css/openassessment.css"))
        frag.add_javascript(load("static/js/src/oa_submission.js"))
        frag.initialize_js('OpenAssessmentBlock')
        return frag

    @staticmethod
    def _load(path):
        """Help get resources from our package kit."""
        data = pkg_resources.resource_string(__name__, path)
        return data.decode("utf8")

    def _hack_get_eval(self):
        # HACK: Forcing Peer Eval, we'll get the Eval config.
        #       TODO: When this is smarter, remove 'hack' from name
        for next_eval in self.rubric_evals:
            if next_eval["type"] == "peereval":
                return next_eval

    @XBlock.json_handler
    def assess(self, data, suffix=''):
        # HACK: Replace with proper workflow.
        peer_eval = self._hack_get_eval()
        """Place an assessment into Openassessment system"""
        student_item_dict = self._get_student_item_dict()

        assessment_dict = {
            "points_earned": map(int, data["points_earned"]),
            "points_possible": sum(c['total_value'] for c in self.rubric_criteria),
            "feedback": "Not yet implemented.",
>>>>>>> 4053e448
        }

<<<<<<< HEAD
        template = get_template("static/html/oa_base.html")
        context = Context(context_dict)
        frag = Fragment(template.render(context))
        frag.add_css(load("static/css/openassessment.css"))
        frag.add_javascript(load("static/js/src/oa_base.js"))
        frag.initialize_js('OpenAssessmentBlock')
        return frag
=======
        return evaluation, "Success"

    @XBlock.json_handler
    def submit(self, data, suffix=''):
        """
        Place the submission text into Openassessment system
        """
        status = False
        status_tag = 'ENOSUB'
        status_text = None
        student_sub = data['submission']
        student_item_dict = self._get_student_item_dict()
        prev_sub = self._get_user_submission(student_item_dict)

        if prev_sub:
            # It is an error to submit multiple times for the same item
            status_tag = 'ENOMULTI'
        else:
            status_tag = 'ENODATA'
            try:
                response = submissions_api.create_submission(student_item_dict, student_sub)
            except submissions_api.SubmissionRequestError, e:
                status_tag = 'EBADFORM'
                status_text = unicode(e.field_errors)
            except submissions_api.SubmissionError:
                status_tag = 'EUNKNOWN'
            else:
                status = True
                status_tag = response.get('student_item')
                status_text = response.get('attempt_number')

        # relies on success being orthogonal to errors
        status_text = status_text if status_text else self.submit_errors[status_tag]
        return (status, status_tag, status_text)
>>>>>>> 4053e448

    @staticmethod
    def workbench_scenarios():
        """A canned scenario for display in the workbench."""
        return [
            (
                "OpenAssessmentBlock Poverty Rubric",
                load('static/xml/poverty_rubric_example.xml')
            ),
            (
                "OpenAssessmentBlock Censorship Rubric",
                load('static/xml/censorship_rubric_example.xml')
            ),
        ]

    @staticmethod
    def studio_view(context=None):
        return Fragment(u"<div>Edit the XBlock.</div>")

    @classmethod
    def parse_xml(cls, node, runtime, keys, id_generator):
        """Instantiate xblock object from runtime XML definition."""
        def unknown_handler(block, child):
            """Recursively embed xblocks for nodes we don't recognize"""
            block.runtime.add_node_as_child(block, child, id_generator)
        block = runtime.construct_xblock_from_class(cls, keys)

        sparser = ScenarioParser(block, node, unknown_handler)
        block = sparser.parse()
        return block

    def get_grade_state(self):
        # TODO: Determine if we want to build out grade state right now.

        grade_state = {
            "style_class": "is--incomplete",
            "value": "Incomplete",
            "title": "Your Grade:",
            "message": "You have not started this problem",
        }
        return grade_state

    def render_assessment(self, path, context_dict=None):
        """Render an Assessment Module's HTML

        Given the name of an assessment module, find it in the list of
        configured modules, and ask for its rendered HTML.

        """
        if not context_dict:
            context_dict = {}

        # TODO: these shouldn't overwrite
        context_dict["xblock_trace"] = self.get_xblock_trace()
        context_dict["rubric_instructions"] = self.rubric_instructions
        context_dict["rubric_criteria"] = self.rubric_criteria

        template = get_template(path)
        context = Context(context_dict)
        return Response(template.render(context), content_type='application/html', charset='UTF-8')<|MERGE_RESOLUTION|>--- conflicted
+++ resolved
@@ -10,17 +10,11 @@
 from xblock.core import XBlock
 from xblock.fields import List, Scope, String
 from xblock.fragment import Fragment
-<<<<<<< HEAD
 from openassessment.xblock.peer_assessment_mixin import PeerAssessmentMixin
 from openassessment.xblock.self_assessment_mixin import SelfAssessmentMixin
 from openassessment.xblock.submission_mixin import SubmissionMixin
 from openassessment.xblock.ui_models import PeerAssessmentUIModel
 
-=======
-
-from submissions import api as submissions_api
-from openassessment.peer import api as peer_api
->>>>>>> 4053e448
 from scenario_parser import ScenarioParser
 
 DEFAULT_PROMPT = """
@@ -130,30 +124,11 @@
 ]
 
 
-<<<<<<< HEAD
 def load(path):
     """Handy helper for getting resources from our kit."""
     data = pkg_resources.resource_string(__name__, path)
     return data.decode("utf8")
 
-=======
-    start_datetime = String(default=datetime.datetime.now().isoformat(), scope=Scope.content, help="ISO-8601 formatted string representing the start date of this assignment.")
-    due_datetime = String(default=None, scope=Scope.content, help="ISO-8601 formatted string representing the end date of this assignment.")
-    prompt = String( default=DEFAULT_PROMPT, scope=Scope.content, help="A prompt to display to a student (plain text).")
-    rubric = List( default=[], scope=Scope.content, help="Instructions and criteria for students giving feedback.")
-    rubric_instructions = String( default=DEFAULT_RUBRIC_INSTRUCTIONS, scope=Scope.content, help="Instructions for self and peer assessment.")
-    rubric_criteria = List(default=DEFAULT_RUBRIC_CRITERIA, scope=Scope.content, help="The different parts of grading for students giving feedback.")
-    rubric_evals = List(default=DEFAULT_EVAL_MODULES, scope=Scope.content, help="The requested set of evaluations and the order in which to apply them.")
-    course_id = String( default=u"TestCourse", scope=Scope.content, help="The course_id associated with this prompt (until we can get it from runtime).",)
-
-    submit_errors = {     # Reported to user sometimes, and useful in tests
-              'ENOSUB':   'API submission is unrequested',
-              'ENODATA':  'API returned an empty response',
-              'EBADFORM': 'API Submission Request Error',
-              'EUNKNOWN': 'API returned unclassified exception',
-              'ENOMULTI': 'Multiple submissions are not allowed for this item',
-    }
->>>>>>> 4053e448
 
 class OpenAssessmentBlock(XBlock, SubmissionMixin, PeerAssessmentMixin, SelfAssessmentMixin):
     """Displays a question and gives an area where students can compose a response."""
@@ -232,7 +207,6 @@
         return student_item_dict
 
     def student_view(self, context=None):
-<<<<<<< HEAD
         """The main view of OpenAssessmentBlock, displayed when viewing courses.
         """
 
@@ -249,137 +223,8 @@
             "rubric_criteria": self.rubric_criteria,
             "rubric_assessments": [assessment.create_ui_model() for assessment in self.rubric_assessments],
             "grade_state": grade_state,
-=======
-        """The main view of OpenAssessmentBlock, displayed when viewing courses."""
-        # XXX: For the moment, the initializations and if/else tree below
-        #      embody a rough-and-ready workflow, which will be replaced in the
-        #      beatific future of a proper workflow module. Probably. HACK
-
-        trace = self._get_xblock_trace()
-        student_item_dict = self._get_student_item_dict()
-        # This user's most recent previous submission
-        user_submission = self._get_user_submission(student_item_dict)
-        # This score for this user's user_submission
-        user_score = self._get_submission_score(student_item_dict, user_submission)
-
-        peer_eval = self._hack_get_eval()   # HACK: Replace with proper workflow.
-        peer_submission = self._get_peer_submission(student_item_dict, peer_eval)
-
-        if user_submission and peer_submission:
-            # We've submitted, but not finished assessing. Do assessments.
-            return self.show_assessment_html(peer_submission, trace)
-        elif user_submission:
-            # We've submitted, but there's no assesing to do yet.
-            return self.show_check_back_html(user_score)
-        else:
-            # We haven't submitted, so do that first.
-            # XXX: In future, we'll support multiple submission and this will be wrong
-            return self.show_submission_html(trace)
-
-    @staticmethod
-    def _get_user_submission(student_item_dict):
-        """Return the most recent submission, if any, by user in student_item_dict"""
-        submissions = []
-        try:
-            submissions = submissions_api.get_submissions(student_item_dict)
-        except submissions_api.SubmissionRequestError:
-            # This error is actually ok.
-            pass
-        return submissions[0] if submissions else None
-
-    @staticmethod
-    def _get_submission_score(student_item_dict, submission=False):
-        """Return the most recent score, if any, for student item"""
-        scores = False
-        if submission:
-            scores = submissions_api.get_score(student_item_dict)
-        return scores[0] if scores else None
-
-    @staticmethod
-    def _get_peer_submission(student_item_dict, peer_eval):
-        """Return a peer submission, if any, for user to assess"""
-        peer_submission = None
-        try:
-            peer_submission = peer_api.get_submission_to_evaluate(student_item_dict, peer_eval["must_be_graded_by"])
-        except peer_api.PeerEvaluationWorkflowError:
-            # Additional HACK: Without proper workflow, there may not be the
-            # correct information to complete the request for a peer submission.
-            # This error should be handled properly once we have a workflow API.
-            pass
-        return peer_submission
-
-    def show_check_back_html(self, user_score=None):
-        """Return HTML saying no peer work to assess, check back later."""
-        # This looks awful on purpose; XXX: should fix as shiny lands
-        html = ""
-        if user_score:
-            html = u"<div>You've received the following score: %s/%s.</div" % (user_score['points_earned'],
-                                                                               user_score['points_possible'])
-        html += u"<div>There are no submissions to review. Check back soon.</div>"
-        return Fragment(html)
-
-    def show_assessment_html(self, peer_submission, user_score=None, trace=None):
-        """Return HTML for rubric display and assessment solicitation."""
-        # Submits to assess handler
-        load = self._load
-        html = Template(load("static/html/oa_rubric.html"),
-                        default_filters=mako_default_filters,
-                        input_encoding='utf-8',
-                       )
-        frag = Fragment(html.render_unicode(
-                                            xblock_trace=trace,
-                                            peer_submission=peer_submission,
-                                            rubric_instructions=self.rubric_instructions,
-                                            rubric_criteria=self.rubric_criteria,
-                                            user_score=user_score
-                                           ))
-        frag.add_css(load("static/css/openassessment.css"))
-        frag.add_javascript(load("static/js/src/oa_assessment.js"))
-        frag.initialize_js('OpenAssessmentBlock')
-        return frag
-
-    def show_submission_html(self, trace=None):
-        """Return HTML for the page prompting the user and soliciting submissions."""
-        # Submits to submission handler
-        load = self._load
-        html = Template(load("static/html/oa_submission.html"),
-                        default_filters=mako_default_filters,
-                        input_encoding='utf-8',
-                       )
-        frag = Fragment(html.render_unicode(xblock_trace=trace, question=self.prompt))
-        frag.add_css(load("static/css/openassessment.css"))
-        frag.add_javascript(load("static/js/src/oa_submission.js"))
-        frag.initialize_js('OpenAssessmentBlock')
-        return frag
-
-    @staticmethod
-    def _load(path):
-        """Help get resources from our package kit."""
-        data = pkg_resources.resource_string(__name__, path)
-        return data.decode("utf8")
-
-    def _hack_get_eval(self):
-        # HACK: Forcing Peer Eval, we'll get the Eval config.
-        #       TODO: When this is smarter, remove 'hack' from name
-        for next_eval in self.rubric_evals:
-            if next_eval["type"] == "peereval":
-                return next_eval
-
-    @XBlock.json_handler
-    def assess(self, data, suffix=''):
-        # HACK: Replace with proper workflow.
-        peer_eval = self._hack_get_eval()
-        """Place an assessment into Openassessment system"""
-        student_item_dict = self._get_student_item_dict()
-
-        assessment_dict = {
-            "points_earned": map(int, data["points_earned"]),
-            "points_possible": sum(c['total_value'] for c in self.rubric_criteria),
-            "feedback": "Not yet implemented.",
->>>>>>> 4053e448
         }
 
-<<<<<<< HEAD
         template = get_template("static/html/oa_base.html")
         context = Context(context_dict)
         frag = Fragment(template.render(context))
@@ -387,42 +232,6 @@
         frag.add_javascript(load("static/js/src/oa_base.js"))
         frag.initialize_js('OpenAssessmentBlock')
         return frag
-=======
-        return evaluation, "Success"
-
-    @XBlock.json_handler
-    def submit(self, data, suffix=''):
-        """
-        Place the submission text into Openassessment system
-        """
-        status = False
-        status_tag = 'ENOSUB'
-        status_text = None
-        student_sub = data['submission']
-        student_item_dict = self._get_student_item_dict()
-        prev_sub = self._get_user_submission(student_item_dict)
-
-        if prev_sub:
-            # It is an error to submit multiple times for the same item
-            status_tag = 'ENOMULTI'
-        else:
-            status_tag = 'ENODATA'
-            try:
-                response = submissions_api.create_submission(student_item_dict, student_sub)
-            except submissions_api.SubmissionRequestError, e:
-                status_tag = 'EBADFORM'
-                status_text = unicode(e.field_errors)
-            except submissions_api.SubmissionError:
-                status_tag = 'EUNKNOWN'
-            else:
-                status = True
-                status_tag = response.get('student_item')
-                status_text = response.get('attempt_number')
-
-        # relies on success being orthogonal to errors
-        status_text = status_text if status_text else self.submit_errors[status_tag]
-        return (status, status_tag, status_text)
->>>>>>> 4053e448
 
     @staticmethod
     def workbench_scenarios():
@@ -475,7 +284,6 @@
         if not context_dict:
             context_dict = {}
 
-        # TODO: these shouldn't overwrite
         context_dict["xblock_trace"] = self.get_xblock_trace()
         context_dict["rubric_instructions"] = self.rubric_instructions
         context_dict["rubric_criteria"] = self.rubric_criteria
