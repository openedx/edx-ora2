--- conflicted
+++ resolved
@@ -49,10 +49,9 @@
         student_item_dict = self.get_student_item_dict()
         prev_sub = self._get_user_submission(student_item_dict)
 
-        if prev_sub:
-            # It is an error to submit multiple times for the same item
-            status_tag = 'ENOMULTI'
-        else:
+        status_tag = 'ENOMULTI'  # It is an error to submit multiple times for the same item
+        if not prev_sub:
+            status_tag = 'ENODATA'
             try:
                 response = api.create_submission(student_item_dict, student_sub)
             except api.SubmissionRequestError, e:
@@ -122,7 +121,6 @@
         Generates the submission HTML for the first section of an Open
         Assessment XBlock. See OpenAssessmentBlock.render_assessment() for
         more information on rendering XBlock sections.
-<<<<<<< HEAD
 
         Needs to support the following scenarios:
         Unanswered and Open
@@ -152,16 +150,11 @@
             "step_status": step_status,
         }
 
-        path = 'static/html/oa_response.html'
+        path = 'oa_response.html'
         if due < datetime.datetime.now() and not student_submission:
-            path = 'static/html/oa_response_closed.html'
+            path = 'oa_response_closed.html'
 
         if student_submission:
-            path = 'static/html/oa_response_submitted.html'
+            path = 'oa_response_submitted.html'
 
-        return self.render_assessment(path, context_dict=context)
-=======
-        """
-        return self.render_assessment('static/html/oa_response.html')
-        return self.render_assessment('oa_response.html')
->>>>>>> 7285887e
+        return self.render_assessment(path, context_dict=context)