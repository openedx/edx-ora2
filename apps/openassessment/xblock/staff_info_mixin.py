"""
The Staff Info View mixin renders all the staff-specific information used to
determine the flow of the problem.
"""
import copy
from django.utils.translation import ugettext as _

from xblock.core import XBlock
from openassessment.assessment.errors.ai import AIError
from openassessment.xblock.resolve_dates import DISTANT_PAST, DISTANT_FUTURE
from openassessment.xblock.data_conversion import create_rubric_dict, convert_training_examples_list_to_dict
from submissions import api as submission_api
from openassessment.assessment.api import peer as peer_api
from openassessment.assessment.api import self as self_api
from openassessment.assessment.api import ai as ai_api


class StaffInfoMixin(object):

    @XBlock.handler
    def render_staff_info(self, data, suffix=''):
        """
        Template context dictionary for course staff debug panel.

        Returns:
            dict: The template context specific to the course staff debug panel.

        """
        # If we're not course staff, or in preview mode, return nothing for the
        # staff info view.
        if not self.is_course_staff or self.in_studio_preview:
            return self.render_error(_(
                u"You do not have permission to access staff information"
            ))
        path, context = self.get_staff_path_and_context()
        return self.render_assessment(path, context)

    def get_staff_path_and_context(self):
        """
        Gets the path and context for the staff section of the ORA XBlock.
        """
        context = {}
        path = 'openassessmentblock/staff_debug/staff_debug.html'

        # Calculate how many students are in each step of the workflow
        status_counts, num_submissions = self.get_workflow_status_counts()
        context['status_counts'] = status_counts
        context['num_submissions'] = num_submissions
<<<<<<< HEAD

        # Show the schedule training button if example based assessment is
        # configured, and the current user has admin privileges.
        assessment = self.get_assessment_module('example-based-assessment')
        context['display_schedule_training'] = self.is_admin and assessment

        # We need to display the new-style locations in the course staff
        # info, even if we're using old-style locations internally,
        # so course staff can use the locations to delete student state.
        context['item_id'] = unicode(self.scope_ids.usage_id)
=======
        context['item_id'] = student_item["item_id"]
>>>>>>> e3d07655

        # Include release/due dates for each step in the problem
        context['step_dates'] = list()

        steps = ['submission'] + self.assessment_steps
        for step in steps:

            # Get the dates as a student would see them
            __, __, start_date, due_date = self.is_closed(step=step, course_staff=False)

            context['step_dates'].append({
                'step': step,
                'start': start_date if start_date > DISTANT_PAST else None,
                'due': due_date if due_date < DISTANT_FUTURE else None,
            })
        return path, context

    @XBlock.json_handler
    def schedule_training(self, data, suffix=''):
        if not self.is_admin or self.in_studio_preview:
            return {
                'success': False,
                'msg': _(u"You do not have permission to schedule training")
            }

        assessment = self.get_assessment_module('example-based-assessment')
        if assessment:
            examples = assessment["examples"]
            try:
                workflow_uuid = ai_api.train_classifiers(
                    create_rubric_dict(self.prompt, self.rubric_criteria),
                    convert_training_examples_list_to_dict(examples),
                    assessment["algorithm_id"]
                )
                return {
                    'success': True,
                    'workflow_uuid': workflow_uuid,
                    'msg': _(u"Training scheduled with new Workflow UUID: {}".format(workflow_uuid))
                }
            except AIError as err:
                return {
                    'success': False,
                    'msg': _(u"An error occurred scheduling classifier training {}".format(err))
                }

        else:
            return {
                'success': False,
                'msg': _(u"Example Based Assessment is not configured for this location.")
            }

    @XBlock.handler
    def render_student_info(self, data, suffix=''):
        """
        Renders all relative information for a specific student's workflow.

        Given a student's ID, we can render a staff-only section of the page
        with submissions and assessments specific to the student.

        Must be course staff to render this view.

        """
        # If request does not come from course staff, return nothing.
        # This should not be able to happen unless someone attempts to
        # explicitly invoke this handler.
        if not self.is_course_staff or self.in_studio_preview:
            return self.render_error(_(
                u"You do not have permission to access student information."
            ))

        path, context = self.get_student_info_path_and_context(data)
        return self.render_assessment(path, context)

    def get_student_info_path_and_context(self, data):
        """
        Get the proper path and context for rendering the the student info
        section of the staff debug panel.

        """
        student_id = data.params.get('student_id', '')
        submission_uuid = None
        submission = None
        assessment_steps = self.assessment_steps

        if student_id:
            student_item = self.get_student_item_dict()
            student_item['student_id'] = student_id

            # If there is a submission available for the requested student, present
            # it. If not, there will be no other information to collect.
            submissions = submission_api.get_submissions(student_item, 1)

            if submissions:
                submission = submissions[0]
                submission_uuid = submissions[0]['uuid']

        if "peer-assessment" in assessment_steps:
            peer_assessments = peer_api.get_assessments(submission_uuid)
            submitted_assessments = peer_api.get_submitted_assessments(submission_uuid, scored_only=False)
        else:
            peer_assessments = []
            submitted_assessments = []

        if "self-assessment" in assessment_steps:
            self_assessment = self_api.get_assessment(submission_uuid)
        else:
            self_assessment = None

        context = {
            'submission': submission,
            'peer_assessments': peer_assessments,
            'submitted_assessments': submitted_assessments,
            'self_assessment': self_assessment,
            'rubric_criteria': copy.deepcopy(self.rubric_criteria),
        }

        if peer_assessments or self_assessment:
            max_scores = peer_api.get_rubric_max_scores(submission_uuid)
            for criterion in context["rubric_criteria"]:
                criterion["total_value"] = max_scores[criterion["name"]]

        path = 'openassessmentblock/staff_debug/student_info.html'
        return path, context<|MERGE_RESOLUTION|>--- conflicted
+++ resolved
@@ -46,7 +46,6 @@
         status_counts, num_submissions = self.get_workflow_status_counts()
         context['status_counts'] = status_counts
         context['num_submissions'] = num_submissions
-<<<<<<< HEAD
 
         # Show the schedule training button if example based assessment is
         # configured, and the current user has admin privileges.
@@ -56,10 +55,7 @@
         # We need to display the new-style locations in the course staff
         # info, even if we're using old-style locations internally,
         # so course staff can use the locations to delete student state.
-        context['item_id'] = unicode(self.scope_ids.usage_id)
-=======
-        context['item_id'] = student_item["item_id"]
->>>>>>> e3d07655
+        context['item_id'] = self.get_student_item_dict()["item_id"]
 
         # Include release/due dates for each step in the problem
         context['step_dates'] = list()
