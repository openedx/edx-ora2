--- conflicted
+++ resolved
@@ -139,11 +139,7 @@
 
 LOCALE_PATHS = [os.path.join(BASE_DIR, "openassessment", "locale")]
 
-<<<<<<< HEAD
-=======
-TEST_RUNNER = 'django_nose.NoseTestSuiteRunner'
 
->>>>>>> 5b0b04a9
 # Pusher config
 PUSHER_APP_ID = None
 PUSHER_KEY = None
