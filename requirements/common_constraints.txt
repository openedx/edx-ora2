--- conflicted
+++ resolved
@@ -1,10 +1,4 @@
 
-<<<<<<< HEAD
-=======
-
-
-
->>>>>>> 55cbca5b
 # A central location for most common version constraints
 # (across edx repos) for pip-installation.
 #
