#
# This file is autogenerated by pip-compile with Python 3.9
# by the following command:
#
#    make upgrade
#
cachetools==5.3.1
    # via
    #   -r requirements/tox.txt
    #   tox
certifi==2023.7.22
    # via requests
chardet==5.2.0
    # via
    #   -r requirements/tox.txt
    #   tox
charset-normalizer==3.2.0
    # via requests
colorama==0.4.6
    # via
    #   -r requirements/tox.txt
    #   tox
coverage==6.5.0
    # via coveralls
coveralls==3.3.1
    # via -r requirements/ci.in
distlib==0.3.7
    # via
    #   -r requirements/tox.txt
    #   virtualenv
docopt==0.6.2
    # via coveralls
filelock==3.12.4
    # via
    #   -r requirements/tox.txt
    #   tox
    #   virtualenv
idna==2.8
    # via
    #   -c requirements/constraints.txt
    #   requests
packaging==23.1
    # via
    #   -r requirements/tox.txt
    #   pyproject-api
    #   tox
platformdirs==3.10.0
    # via
    #   -r requirements/tox.txt
    #   tox
    #   virtualenv
pluggy==1.3.0
    # via
    #   -r requirements/tox.txt
    #   tox
<<<<<<< HEAD
pyproject-api==1.6.1
=======
pyproject-api==1.5.4
>>>>>>> 5a093683
    # via
    #   -r requirements/tox.txt
    #   tox
requests==2.31.0
    # via coveralls
tomli==2.0.1
    # via
    #   -r requirements/tox.txt
    #   pyproject-api
    #   tox
<<<<<<< HEAD
tox==4.11.3
=======
tox==4.10.0
>>>>>>> 5a093683
    # via -r requirements/tox.txt
urllib3==2.0.5
    # via requests
<<<<<<< HEAD
virtualenv==20.24.5
=======
virtualenv==20.24.3
>>>>>>> 5a093683
    # via
    #   -r requirements/tox.txt
    #   tox<|MERGE_RESOLUTION|>--- conflicted
+++ resolved
@@ -53,11 +53,7 @@
     # via
     #   -r requirements/tox.txt
     #   tox
-<<<<<<< HEAD
 pyproject-api==1.6.1
-=======
-pyproject-api==1.5.4
->>>>>>> 5a093683
     # via
     #   -r requirements/tox.txt
     #   tox
@@ -68,19 +64,11 @@
     #   -r requirements/tox.txt
     #   pyproject-api
     #   tox
-<<<<<<< HEAD
 tox==4.11.3
-=======
-tox==4.10.0
->>>>>>> 5a093683
     # via -r requirements/tox.txt
 urllib3==2.0.5
     # via requests
-<<<<<<< HEAD
 virtualenv==20.24.5
-=======
-virtualenv==20.24.3
->>>>>>> 5a093683
     # via
     #   -r requirements/tox.txt
     #   tox