#
# This file is autogenerated by pip-compile with Python 3.11
# by the following command:
#
#    make upgrade
#
wheel==0.44.0
    # via -r requirements/pip.in

# The following packages are considered to be unsafe in a requirements file:
pip==24.2
<<<<<<< HEAD
    # via -r requirements/pip.in
setuptools==59.8.0
=======
>>>>>>> 42e754ee
    # via
    #   -c requirements/common_constraints.txt
    #   -r requirements/pip.in
setuptools==75.3.0
    # via -r requirements/pip.in<|MERGE_RESOLUTION|>--- conflicted
+++ resolved
@@ -9,11 +9,6 @@
 
 # The following packages are considered to be unsafe in a requirements file:
 pip==24.2
-<<<<<<< HEAD
-    # via -r requirements/pip.in
-setuptools==59.8.0
-=======
->>>>>>> 42e754ee
     # via
     #   -c requirements/common_constraints.txt
     #   -r requirements/pip.in
