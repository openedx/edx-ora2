--- conflicted
+++ resolved
@@ -1,10 +1,6 @@
 {
   "name": "edx-ora2",
-<<<<<<< HEAD
-  "version": "2.9.13",
-=======
   "version": "2.9.14",
->>>>>>> 4a155e9a
   "repository": "https://github.com/edx/edx-ora2.git",
   "dependencies": {
     "backbone": "~1.2.3",
