--- conflicted
+++ resolved
@@ -1,10 +1,6 @@
 {
   "name": "edx-ora2",
-<<<<<<< HEAD
-  "version": "2.9.10",
-=======
   "version": "2.9.11",
->>>>>>> 31173cc4
   "repository": "https://github.com/edx/edx-ora2.git",
   "dependencies": {
     "backbone": "~1.2.3",
