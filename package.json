--- conflicted
+++ resolved
@@ -27,11 +27,7 @@
     "karma-spec-reporter": "^0.0.31",
     "phantomjs-prebuilt": "^2.1.14",
     "sinon": "^7.5.0",
-<<<<<<< HEAD
-    "uglify-js": "^3.7.4"
-=======
     "uglify-js": "^3.7.5"
->>>>>>> d78794ce
   },
   "scripts": {
     "test": "./node_modules/karma/bin/karma start --reporters spec,coverage",
